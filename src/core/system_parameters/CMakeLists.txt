--- conflicted
+++ resolved
@@ -18,56 +18,55 @@
 
 
 set(SYSTEM_PARAMETERS_SOURCES
-    gnss_satellite.cc
-    gnss_signal.cc
-    gps_navigation_message.cc
-    gps_ephemeris.cc
-    gps_iono.cc
-    gps_almanac.cc
-    gps_utc_model.cc
-    gps_acq_assist.cc
+     gnss_satellite.cc
+     gnss_signal.cc
+     gps_navigation_message.cc
+     gps_ephemeris.cc
+     gps_iono.cc
+     gps_almanac.cc
+     gps_utc_model.cc
+     gps_acq_assist.cc
     agnss_ref_time.cc
     agnss_ref_location.cc
-    galileo_utc_model.cc
-    galileo_ephemeris.cc
-    galileo_almanac.cc
+     galileo_utc_model.cc
+     galileo_ephemeris.cc
+     galileo_almanac.cc
     galileo_almanac_helper.cc
-    galileo_iono.cc
-    galileo_navigation_message.cc
-    beidou_dnav_navigation_message.cc
-    beidou_dnav_ephemeris.cc
-    beidou_dnav_iono.cc
-    beidou_dnav_almanac.cc
-    beidou_dnav_utc_model.cc
-    sbas_ephemeris.cc
-    galileo_fnav_message.cc
-    gps_cnav_ephemeris.cc
-    gps_cnav_navigation_message.cc
-    gps_cnav_iono.cc
-    gps_cnav_utc_model.cc
-    rtcm.cc
-    glonass_gnav_ephemeris.cc
-    glonass_gnav_almanac.cc
-    glonass_gnav_utc_model.cc
-    glonass_gnav_navigation_message.cc
+     galileo_iono.cc
+     galileo_navigation_message.cc
+     beidou_dnav_navigation_message.cc
+     beidou_dnav_ephemeris.cc
+     beidou_dnav_iono.cc
+     beidou_dnav_almanac.cc
+     beidou_dnav_utc_model.cc
+     sbas_ephemeris.cc
+     galileo_fnav_message.cc
+     gps_cnav_ephemeris.cc
+     gps_cnav_navigation_message.cc
+     gps_cnav_iono.cc
+     gps_cnav_utc_model.cc
+     rtcm.cc
+     glonass_gnav_ephemeris.cc
+     glonass_gnav_almanac.cc
+     glonass_gnav_utc_model.cc
+     glonass_gnav_navigation_message.cc
 )
 
 set(SYSTEM_PARAMETERS_HEADERS
-    gnss_satellite.h
-    gnss_signal.h
-    gps_navigation_message.h
-    gps_ephemeris.h
-    gps_iono.h
-    gps_almanac.h
-    gps_utc_model.h
-    gps_acq_assist.h
+     gnss_satellite.h
+     gnss_signal.h
+     gps_navigation_message.h
+     gps_ephemeris.h
+     gps_iono.h
+     gps_almanac.h
+     gps_utc_model.h
+     gps_acq_assist.h
     agnss_ref_time.h
     agnss_ref_location.h
-    galileo_utc_model.h
-    galileo_ephemeris.h
-    galileo_almanac.h
+     galileo_utc_model.h
+     galileo_ephemeris.h
+     galileo_almanac.h
     galileo_almanac_helper.h
-<<<<<<< HEAD
      galileo_iono.h
      galileo_navigation_message.h
      sbas_ephemeris.h
@@ -103,49 +102,6 @@
      MATH_CONSTANTS.h     
 )
 
-include_directories(
-     ${CMAKE_CURRENT_SOURCE_DIR}
-     ${CMAKE_SOURCE_DIR}/src/core/receiver
-     ${CMAKE_SOURCE_DIR}/src/algorithms/PVT/libs
-     ${CMAKE_SOURCE_DIR}/src/algorithms/libs/rtklib
-     ${GLOG_INCLUDE_DIRS}
-     ${Boost_INCLUDE_DIRS}
-     ${GFlags_INCLUDE_DIRS}
-=======
-    galileo_iono.h
-    galileo_navigation_message.h
-    sbas_ephemeris.h
-    galileo_fnav_message.h
-    gps_cnav_ephemeris.h
-    gps_cnav_navigation_message.h
-    gps_cnav_iono.h
-    gps_cnav_utc_model.h
-    rtcm.h
-    glonass_gnav_ephemeris.h
-    glonass_gnav_almanac.h
-    glonass_gnav_utc_model.h
-    glonass_gnav_navigation_message.h
-    beidou_dnav_navigation_message.h
-    beidou_dnav_ephemeris.h
-    beidou_dnav_iono.h
-    beidou_dnav_almanac.h
-    beidou_dnav_utc_model.h
-    display.h
-    Galileo_E1.h
-    Galileo_E5a.h
-    GLONASS_L1_L2_CA.h
-    gnss_frequencies.h
-    gnss_obs_codes.h
-    gnss_synchro.h
-    GPS_CNAV.h
-    GPS_L1_CA.h
-    GPS_L2C.h
-    GPS_L5.h
-    Beidou_B1I.h
-    MATH_CONSTANTS.h
->>>>>>> 08c6cc5c
-)
-
 list(SORT SYSTEM_PARAMETERS_HEADERS)
 list(SORT SYSTEM_PARAMETERS_SOURCES)
 
