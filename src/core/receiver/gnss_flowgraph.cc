/*!
 * \file gnss_flowgraph.cc
 * \brief Implementation of a GNSS receiver flowgraph
 * \author Carlos Aviles, 2010. carlos.avilesr(at)googlemail.com
 *         Luis Esteve, 2012. luis(at)epsilon-formacion.com
 *         Carles Fernandez-Prades, 2014. cfernandez(at)cttc.es
 *
 * Detailed description of the file here if needed.
 *
 * -------------------------------------------------------------------------
 *
 * Copyright (C) 2010-2015  (see AUTHORS file for a list of contributors)
 *
 * GNSS-SDR is a software defined Global Navigation
 *          Satellite Systems receiver
 *
 * This file is part of GNSS-SDR.
 *
 * GNSS-SDR is free software: you can redistribute it and/or modify
 * it under the terms of the GNU General Public License as published by
 * the Free Software Foundation, either version 3 of the License, or
 * (at your option) any later version.
 *
 * GNSS-SDR is distributed in the hope that it will be useful,
 * but WITHOUT ANY WARRANTY; without even the implied warranty of
 * MERCHANTABILITY or FITNESS FOR A PARTICULAR PURPOSE.  See the
 * GNU General Public License for more details.
 *
 * You should have received a copy of the GNU General Public License
 * along with GNSS-SDR. If not, see <http://www.gnu.org/licenses/>.
 *
 * -------------------------------------------------------------------------
 */

#include "gnss_flowgraph.h"
#include <algorithm>
#include <exception>
#include <iostream>
#include <set>
#include <boost/lexical_cast.hpp>
#include <boost/tokenizer.hpp>
#include <glog/logging.h>
#include "configuration_interface.h"
#include "gnss_block_interface.h"
#include "channel_interface.h"
#include "gnss_block_factory.h"


#define GNSS_SDR_ARRAY_SIGNAL_CONDITIONER_CHANNELS 8

using google::LogMessage;

GNSSFlowgraph::GNSSFlowgraph(std::shared_ptr<ConfigurationInterface> configuration, gr::msg_queue::sptr queue)
{
    connected_ = false;
    running_ = false;
    configuration_ = configuration;
    queue_ = queue;
    init();
}


GNSSFlowgraph::~GNSSFlowgraph()
{}


void GNSSFlowgraph::start()
{
    if (running_)
        {
            LOG(WARNING) << "Already running";
            return;
        }

    try
    {
            top_block_->start();
    }
    catch (const std::exception & e)
    {
            LOG(WARNING) << "Unable to start flowgraph";
            LOG(ERROR) << e.what();
            return;
    }

    running_ = true;
}


void GNSSFlowgraph::stop()
{
    top_block_->stop();
    running_ = false;
}


void GNSSFlowgraph::connect()
{
    /* Connects the blocks in the flowgraph
     *
     * Signal Source > Signal conditioner >> Channels >> Observables >> PVT
     */
    LOG(INFO) << "Connecting flowgraph";
    if (connected_)
        {
            LOG(WARNING) << "flowgraph already connected";
            return;
        }

    for (int i = 0; i < sources_count_; i++)
        {
            try
            {
                    sig_source_.at(i)->connect(top_block_);
            }
            catch (const std::exception & e)
            {
                    LOG(INFO) << "Can't connect signal source block " << i << " internally";
                    LOG(ERROR) << e.what();
                    top_block_->disconnect_all();
                    return;
            }
        }

    // Signal Source > Signal conditioner >
    for (unsigned int i = 0; i < sig_conditioner_.size(); i++)
        {
            try
            {
                    sig_conditioner_.at(i)->connect(top_block_);
            }
            catch (const std::exception & e)
            {
                    LOG(INFO) << "Can't connect signal conditioner block " << i << " internally";
                    LOG(ERROR) << e.what();
                    top_block_->disconnect_all();
                    return;
            }
        }

    for (unsigned int i = 0; i < channels_count_; i++)
        {
            try
            {
                    channels_.at(i)->connect(top_block_);
            }
            catch (const std::exception & e)
            {
                    LOG(WARNING) << "Can't connect channel " << i << " internally";
                    LOG(ERROR) << e.what();
                    top_block_->disconnect_all();
                    return;
            }
        }

    try
    {
            observables_->connect(top_block_);
    }
    catch (const std::exception & e)
    {
            LOG(WARNING) << "Can't connect observables block internally";
            LOG(ERROR) << e.what();
            top_block_->disconnect_all();
            return;
    }

    // Signal Source > Signal conditioner >> Channels >> Observables > PVT
    try
    {
            pvt_->connect(top_block_);
    }
    catch (const std::exception & e)
    {
            LOG(WARNING) << "Can't connect PVT block internally";
            LOG(ERROR) << e.what();
            top_block_->disconnect_all();
            return;
    }

    DLOG(INFO) << "blocks connected internally";
    // Signal Source (i) >  Signal conditioner (i) >
    int RF_Channels = 0;
    int signal_conditioner_ID = 0;

    for (int i = 0; i < sources_count_; i++)
        {
            try
            {
                    //TODO: Remove this array implementation and create generic multistream connector
                    //(if a signal source has more than 1 stream, then connect it to the multistream signal conditioner)
                    if(sig_source_.at(i)->implementation().compare("Raw_Array_Signal_Source") == 0)
                        {
                            //Multichannel Array
                            std::cout << "ARRAY MODE" << std::endl;
                            for (int j = 0; j < GNSS_SDR_ARRAY_SIGNAL_CONDITIONER_CHANNELS; j++)
                                {
                                    std::cout << "connecting ch " << j << std::endl;
                                    top_block_->connect(sig_source_.at(i)->get_right_block(), j, sig_conditioner_.at(i)->get_left_block(), j);
                                }
                        }
                    else
                        {
                            //TODO: Create a class interface for SignalSources, derived from GNSSBlockInterface.
                            //Include GetRFChannels in the interface to avoid read config parameters here
                            //read the number of RF channels for each front-end
                            RF_Channels = configuration_->property(sig_source_.at(i)->role() + ".RF_channels", 1);

                            for (int j = 0; j < RF_Channels; j++)
                                {
                                    //Connect the multichannel signal source to multiple signal conditioners
                                    // GNURADIO max_streams=-1 means infinite ports!
                                    LOG(INFO) << "sig_source_.at(i)->get_right_block()->output_signature()->max_streams()=" << sig_source_.at(i)->get_right_block()->output_signature()->max_streams();
                                    LOG(INFO) << "sig_conditioner_.at(signal_conditioner_ID)->get_left_block()->input_signature()=" << sig_conditioner_.at(signal_conditioner_ID)->get_left_block()->input_signature()->max_streams();

                                    if (sig_source_.at(i)->get_right_block()->output_signature()->max_streams() > 1)
                                        {

                                            LOG(INFO) << "connecting sig_source_ " << i << " stream " << j << " to conditioner " << j;
                                            top_block_->connect(sig_source_.at(i)->get_right_block(), j, sig_conditioner_.at(signal_conditioner_ID)->get_left_block(), 0);
                                        }
                                    else
                                        {
                                            if (j == 0)
                                                {
                                                    // RF_channel 0 backward compatibility with single channel sources
                                                    LOG(INFO)  <<  "connecting sig_source_ " << i << " stream " << 0 << " to conditioner " << j;
                                                    top_block_->connect(sig_source_.at(i)->get_right_block(), 0, sig_conditioner_.at(signal_conditioner_ID)->get_left_block(), 0);
                                                }
                                            else
                                                {
                                                    // Multiple channel sources using multiple output blocks of single channel (requires RF_channel selector in call)
                                                    LOG(INFO) << "connecting sig_source_ " << i << " stream " << j << " to conditioner " << j;
                                                    top_block_->connect(sig_source_.at(i)->get_right_block(j), 0, sig_conditioner_.at(signal_conditioner_ID)->get_left_block(), 0);
                                                }
                                        }
                                    signal_conditioner_ID++;
                                }
                        }
            }
            catch (const std::exception & e)
            {
                    LOG(WARNING)  <<  "Can't connect signal source "  <<  i << " to signal conditioner " << i;
                    LOG(ERROR) << e.what();
                    top_block_->disconnect_all();
                    return;
            }
        }
    DLOG(INFO) << "Signal source connected to signal conditioner";

    // Signal conditioner (selected_signal_source) >> channels (i) (dependent of their associated SignalSource_ID)
    int selected_signal_conditioner_ID;
    for (unsigned int i = 0; i < channels_count_; i++)
        {
            selected_signal_conditioner_ID = configuration_->property("Channel" + boost::lexical_cast<std::string>(i) + ".RF_channel_ID", 0);
            try
            {
                    top_block_->connect(sig_conditioner_.at(selected_signal_conditioner_ID)->get_right_block(), 0,
                            channels_.at(i)->get_left_block(), 0);
            }
            catch (const std::exception & e)
            {
                    LOG(WARNING) << "Can't connect signal conditioner " << selected_signal_conditioner_ID << " to channel " << i;
                    LOG(ERROR) << e.what();
                    top_block_->disconnect_all();
                    return;
            }

            DLOG(INFO) << "signal conditioner " << selected_signal_conditioner_ID << " connected to channel " << i;

            // Signal Source > Signal conditioner >> Channels >> Observables
            try
            {
                    top_block_->connect(channels_.at(i)->get_right_block(), 0,
                            observables_->get_left_block(), i);
            }
            catch (const std::exception & e)
            {
                    LOG(WARNING) << "Can't connect channel " << i << " to observables";
                    LOG(ERROR) << e.what();
                    top_block_->disconnect_all();
                    return;
            }

            std::string gnss_signal = channels_.at(i)->get_signal().get_signal_str(); // use channel's implicit signal!
            channels_.at(i)->set_signal(search_next_signal(gnss_signal, false));

            if (channels_state_[i] == 1)
                {
                    channels_.at(i)->start_acquisition();
                    available_GNSS_signals_.pop_front();
                    LOG(INFO) << "Channel " << i << " assigned to " << channels_.at(i)->get_signal();
                    LOG(INFO) << "Channel " << i << " connected to observables and ready for acquisition";
                }
            else
                {
                    LOG(INFO) << "Channel " << i << " connected to observables in standby mode";
                }
            //connect the sample counter to the channel 0
            if (i == 0)
                {
                    ch_out_sample_counter = gnss_sdr_make_sample_counter();
                    top_block_->connect(channels_.at(i)->get_right_block(), 0, ch_out_sample_counter, 0);

                }
        }

    /*
     * Connect the observables output of each channel to the PVT block
     */
    try
    {
            for (unsigned int i = 0; i < channels_count_; i++)
                {
                    top_block_->connect(observables_->get_right_block(), i, pvt_->get_left_block(), i);
                    top_block_->msg_connect(channels_.at(i)->get_right_block(), pmt::mp("telemetry"), pvt_->get_left_block(), pmt::mp("telemetry"));
                }
    }
    catch (const std::exception & e)
    {
            LOG(WARNING) << "Can't connect observables to PVT";
            LOG(ERROR) << e.what();
            top_block_->disconnect_all();
            return;
    }

    connected_ = true;
    LOG(INFO) << "Flowgraph connected";
    top_block_->dump();
}


void GNSSFlowgraph::wait()
{
    if (!running_)
        {
            LOG(WARNING) << "Can't apply wait. Flowgraph is not running";
            return;
        }
    top_block_->wait();
    DLOG(INFO) << "Flowgraph finished calculations";
    running_ = false;
}


bool GNSSFlowgraph::send_telemetry_msg(pmt::pmt_t msg)
{
    //push ephemeris to PVT telemetry msg in port using a channel out port
    // it uses the first channel as a message produces (it is already connected to PVT)
    channels_.at(0)->get_right_block()->message_port_pub(pmt::mp("telemetry"), msg);
    return true;
}


/*
 * Applies an action to the flowgraph
 *
 * \param[in] who   Who generated the action
 * \param[in] what  What is the action 0: acquisition failed
 */
void GNSSFlowgraph::apply_action(unsigned int who, unsigned int what)
{
    DLOG(INFO) << "Received " << what << " from " << who << ". Number of applied actions = " << applied_actions_;
    switch (what)
    {
    case 0:
        DLOG(INFO) << "Channel " << who << " ACQ FAILED satellite " << channels_.at(who)->get_signal().get_satellite() << ", Signal " << channels_.at(who)->get_signal().get_signal_str();
        available_GNSS_signals_.push_back(channels_.at(who)->get_signal());
        channels_.at(who)->set_signal(search_next_signal(channels_.at(who)->get_signal().get_signal_str(), true));
        DLOG(INFO) << "Channel "<< who << " Starting acquisition " << channels_.at(who)->get_signal().get_satellite() << ", Signal " << channels_.at(who)->get_signal().get_signal_str();
        channels_.at(who)->start_acquisition();
        break;

    case 1:
        LOG(INFO) << "Channel " << who << " ACQ SUCCESS satellite " << channels_.at(who)->get_signal().get_satellite();
        channels_state_[who] = 2;
        acq_channels_count_--;
        for (unsigned int i = 0; i < channels_count_; i++)
            {
                if(!available_GNSS_signals_.empty() && (acq_channels_count_ < max_acq_channels_) && (channels_state_[i] == 0))
                    {
                        channels_state_[i] = 1;
                        channels_.at(i)->set_signal(search_next_signal(channels_.at(i)->get_signal().get_signal_str(), true));
                        acq_channels_count_++;
                        DLOG(INFO) << "Channel "<< i << " Starting acquisition " << channels_.at(i)->get_signal().get_satellite() << ", Signal " << channels_.at(i)->get_signal().get_signal_str();
                        channels_.at(i)->start_acquisition();
                    }
                DLOG(INFO) << "Channel " << i << " in state " << channels_state_[i];
            }
        break;

    case 2:
        LOG(INFO) << "Channel " << who << " TRK FAILED satellite " << channels_.at(who)->get_signal().get_satellite();
        DLOG(INFO) << "Number of channels in acquisition = " << acq_channels_count_;

        if (acq_channels_count_ < max_acq_channels_)
            {
                channels_state_[who] = 1;
                acq_channels_count_++;
                LOG(INFO) << "Channel "<< who << " Starting acquisition " << channels_.at(who)->get_signal().get_satellite() << ", Signal " << channels_.at(who)->get_signal().get_signal_str();
                channels_.at(who)->start_acquisition();
            }
        else
            {
                channels_state_[who] = 0;
                LOG(INFO) << "Channel "<< who << " Idle state";
                available_GNSS_signals_.push_back( channels_.at(who)->get_signal() );
            }
        break;

    default:
        break;
    }
    DLOG(INFO) << "Number of available signals: " << available_GNSS_signals_.size();
    applied_actions_++;
}



void GNSSFlowgraph::set_configuration(std::shared_ptr<ConfigurationInterface> configuration)
{
    if (running_)
        {
            LOG(WARNING) << "Unable to update configuration while flowgraph running";
            return;
        }

    if (connected_)
        {
            LOG(WARNING) << "Unable to update configuration while flowgraph connected";
        }
    configuration_ = configuration;
}



void GNSSFlowgraph::init()
{
    /*
     * Instantiates the receiver blocks
     */
    std::unique_ptr<GNSSBlockFactory> block_factory_(new GNSSBlockFactory());

    // 1. read the number of RF front-ends available (one file_source per RF front-end)
    sources_count_ = configuration_->property("Receiver.sources_count", 1);

    int RF_Channels = 0;
    int signal_conditioner_ID = 0;

    if (sources_count_ > 1)
        {
            for (int i = 0; i < sources_count_; i++)
                {
                    std::cout << "Creating source " << i << std::endl;
                    sig_source_.push_back(block_factory_->GetSignalSource(configuration_, queue_, i));
                    //TODO: Create a class interface for SignalSources, derived from GNSSBlockInterface.
                    //Include GetRFChannels in the interface to avoid read config parameters here
                    //read the number of RF channels for each front-end
                    RF_Channels = configuration_->property(sig_source_.at(i)->role() + ".RF_channels", 1);
                    std::cout << "RF Channels " << RF_Channels << std::endl;
                    for (int j = 0; j < RF_Channels; j++)
                        {
                            sig_conditioner_.push_back(block_factory_->GetSignalConditioner(configuration_, signal_conditioner_ID));
                            signal_conditioner_ID++;
                        }
                }
        }
    else
        {
            //backwards compatibility for old config files
            sig_source_.push_back(block_factory_->GetSignalSource(configuration_, queue_, -1));
            //TODO: Create a class interface for SignalSources, derived from GNSSBlockInterface.
            //Include GetRFChannels in the interface to avoid read config parameters here
            //read the number of RF channels for each front-end
            RF_Channels = configuration_->property(sig_source_.at(0)->role() + ".RF_channels", 0);
            if (RF_Channels != 0)
                {
                    for (int j = 0; j < RF_Channels; j++)
                        {
                            sig_conditioner_.push_back(block_factory_->GetSignalConditioner(configuration_, signal_conditioner_ID));
                            signal_conditioner_ID++;
                        }
                }
            else
                {
                    //old config file, single signal source and single channel, not specified
                    sig_conditioner_.push_back(block_factory_->GetSignalConditioner(configuration_, -1));
                }
        }

    observables_ = block_factory_->GetObservables(configuration_);
    // Mark old implementations as deprecated
    std::string default_str("Default");
    std::string obs_implementation = configuration_->property("Observables.implementation", default_str);
    if ((obs_implementation.compare("GPS_L1_CA_Observables") == 0) || (obs_implementation.compare("GPS_L2C_Observables") == 0) ||
            (obs_implementation.compare("Galileo_E1B_Observables") == 0) || (obs_implementation.compare("Galileo_E5A_Observables") == 0))
        {
            std::cout << "WARNING: Implementation '" << obs_implementation << "' of the Observables block has been replaced by 'Hybrid_Observables'." << std::endl;
            std::cout << "Please update your configuration file." << std::endl;
        }

    pvt_ = block_factory_->GetPVT(configuration_);
    // Mark old implementations as deprecated
    std::string pvt_implementation = configuration_->property("PVT.implementation", default_str);
    if ((pvt_implementation.compare("GPS_L1_CA_PVT") == 0) || (pvt_implementation.compare("Galileo_E1_PVT") == 0) || (pvt_implementation.compare("Hybrid_PVT") == 0))
        {
            std::cout << "WARNING: Implementation '" << pvt_implementation << "' of the PVT block has been replaced by 'RTKLIB_PVT'." << std::endl;
            std::cout << "Please update your configuration file." << std::endl;
        }

    std::shared_ptr<std::vector<std::unique_ptr<GNSSBlockInterface>>> channels = block_factory_->GetChannels(configuration_, queue_);

    //todo:check smart pointer coherence...
    channels_count_ = channels->size();
    for (unsigned int i = 0; i < channels_count_; i++)
        {
            std::shared_ptr<GNSSBlockInterface> chan_ = std::move(channels->at(i));
            channels_.push_back(std::dynamic_pointer_cast<ChannelInterface>(chan_));
        }

    top_block_ = gr::make_top_block("GNSSFlowgraph");

    // fill the available_GNSS_signals_ queue with the satellites ID's to be searched by the acquisition
    set_signals_list();
    set_channels_state();
    applied_actions_ = 0;
    DLOG(INFO) << "Blocks instantiated. " << channels_count_ << " channels.";
}


void GNSSFlowgraph::set_signals_list()
{
    /*
     * Sets a sequential list of GNSS satellites
     */
    std::set<unsigned int>::const_iterator available_gnss_prn_iter;

    /*
     * \TODO Describe GNSS satellites more nicely, with RINEX notation
     * See http://igscb.jpl.nasa.gov/igscb/data/format/rinex301.pdf (page 5)
     */

    /*
     * Read GNSS-SDR default GNSS system and signal
     */

    unsigned int total_channels = configuration_->property("Channels_1C.count", 0) +
            configuration_->property("Channels_2S.count", 0) +
            configuration_->property("Channels_1B.count", 0) +
<<<<<<< HEAD
            configuration_->property("Channels_5X.count", 0) + 
            configuration_->property("Channels_1G.count", 0);
=======
            configuration_->property("Channels_5X.count", 0) +
            configuration_->property("Channels_L5.count", 0);
>>>>>>> 114121ef

    /*
     * Loop to create the list of GNSS Signals
     * To add signals from other systems, add another loop 'for'
     */

    std::set<unsigned int> available_gps_prn = { 1, 2, 3, 4, 5, 6, 7, 8, 9, 10,
            11, 12, 13, 14, 15, 16, 17, 18, 19, 20, 21, 22, 23, 24, 25, 26, 27, 28,
            29, 30, 31, 32 };

    std::set<unsigned int> available_sbas_prn = {120, 124, 126};

    std::set<unsigned int> available_galileo_prn = { 1, 2, 3, 4, 5, 6, 7, 8, 9, 10,
            11, 12, 13, 14, 15, 16, 17, 18, 19, 20, 21, 22, 23, 24, 25, 26, 27, 28,
            29, 30, 31, 32, 33, 34, 35, 36};

    // Removing satellites sharing same frequency number(1 and 5, 2 and 6, 3 and 7, 4 and 6, 11 and 15, 12 and 16, 14 and 18, 17 and 21
    std::set<unsigned int> available_glonass_prn = { 1, 2, 3, 4, 9, 10, 11, 12, 18, 19, 20, 21, 24 };

    std::string sv_list = configuration_->property("Galileo.prns", std::string("") );

    if( sv_list.length() > 0 )
        {
            // Reset the available prns:
            std::set< unsigned int > tmp_set;
            boost::tokenizer<> tok( sv_list );
            std::transform( tok.begin(), tok.end(), std::inserter( tmp_set, tmp_set.begin() ),
                    boost::lexical_cast<unsigned int, std::string> );

            if( tmp_set.size() > 0 )
                {
                    available_galileo_prn = tmp_set;
                }
        }

    sv_list = configuration_->property("GPS.prns", std::string("") );

    if( sv_list.length() > 0 )
        {
            // Reset the available prns:
            std::set< unsigned int > tmp_set;
            boost::tokenizer<> tok( sv_list );
            std::transform( tok.begin(), tok.end(), std::inserter( tmp_set, tmp_set.begin() ),
                    boost::lexical_cast<unsigned int, std::string> );

            if( tmp_set.size() > 0 )
                {
                    available_gps_prn = tmp_set;
                }
        }

    sv_list = configuration_->property("SBAS.prns", std::string("") );

    if( sv_list.length() > 0 )
        {
            // Reset the available prns:
            std::set< unsigned int > tmp_set;
            boost::tokenizer<> tok( sv_list );
            std::transform( tok.begin(), tok.end(), std::inserter( tmp_set, tmp_set.begin() ),
                    boost::lexical_cast<unsigned int, std::string> );

            if( tmp_set.size() > 0 )
                {
                    available_sbas_prn = tmp_set;
                }
        }

    sv_list = configuration_->property("Glonass.prns", std::string("") );

    if( sv_list.length() > 0 )
        {
            // Reset the available prns:
            std::set< unsigned int > tmp_set;
            boost::tokenizer<> tok( sv_list );
            std::transform( tok.begin(), tok.end(), std::inserter( tmp_set, tmp_set.begin() ),
                    boost::lexical_cast<unsigned int, std::string> );

            if( tmp_set.size() > 0 )
                {
                    available_glonass_prn = tmp_set;
                }
        }

    if (configuration_->property("Channels_1C.count", 0) > 0 )
        {
            /*
             * Loop to create GPS L1 C/A signals
             */
            for (available_gnss_prn_iter = available_gps_prn.cbegin();
                    available_gnss_prn_iter != available_gps_prn.cend();
                    available_gnss_prn_iter++)
                {
                    available_GNSS_signals_.push_back(Gnss_Signal(Gnss_Satellite(std::string("GPS"),
                            *available_gnss_prn_iter), std::string("1C")));
                }
        }

    if (configuration_->property("Channels_2S.count", 0) > 0)
        {
            /*
             * Loop to create GPS L2C M signals
             */
            for (available_gnss_prn_iter = available_gps_prn.cbegin();
                    available_gnss_prn_iter != available_gps_prn.cend();
                    available_gnss_prn_iter++)
                {
                    available_GNSS_signals_.push_back(Gnss_Signal(Gnss_Satellite(std::string("GPS"),
                            *available_gnss_prn_iter), std::string("2S")));
                }
        }

    if (configuration_->property("Channels_L5.count", 0) > 0)
        {
            /*
             * Loop to create GPS L5 signals
             */
            for (available_gnss_prn_iter = available_gps_prn.cbegin();
                    available_gnss_prn_iter != available_gps_prn.cend();
                    available_gnss_prn_iter++)
                {
                    available_GNSS_signals_.push_back(Gnss_Signal(Gnss_Satellite(std::string("GPS"),
                            *available_gnss_prn_iter), std::string("L5")));
                }
        }
    if (configuration_->property("Channels_SBAS.count", 0) > 0)
        {
            /*
             * Loop to create SBAS L1 C/A signals
             */
            for (available_gnss_prn_iter = available_sbas_prn.cbegin();
                    available_gnss_prn_iter != available_sbas_prn.cend();
                    available_gnss_prn_iter++)
                {
                    available_GNSS_signals_.push_back(Gnss_Signal(Gnss_Satellite(std::string("SBAS"),
                            *available_gnss_prn_iter), std::string("1C")));
                }
        }


    if (configuration_->property("Channels_1B.count", 0) > 0)
        {
            /*
             * Loop to create the list of Galileo E1B signals
             */
            for (available_gnss_prn_iter = available_galileo_prn.cbegin();
                    available_gnss_prn_iter != available_galileo_prn.cend();
                    available_gnss_prn_iter++)
                {
                    available_GNSS_signals_.push_back(Gnss_Signal(Gnss_Satellite(std::string("Galileo"),
                            *available_gnss_prn_iter), std::string("1B")));
                }
        }

    if (configuration_->property("Channels_5X.count", 0) > 0 )
        {
            /*
             * Loop to create the list of Galileo E5a signals
             */
            for (available_gnss_prn_iter = available_galileo_prn.cbegin();
                    available_gnss_prn_iter != available_galileo_prn.cend();
                    available_gnss_prn_iter++)
                {
                    available_GNSS_signals_.push_back(Gnss_Signal(Gnss_Satellite(std::string("Galileo"),
                            *available_gnss_prn_iter), std::string("5X")));
                }
        }

    if (configuration_->property("Channels_1G.count", 0) > 0 )
    {
        /*
         * Loop to create the list of GLONASS L1 C/A signals
         */
        for (available_gnss_prn_iter = available_glonass_prn.begin();
                available_gnss_prn_iter != available_glonass_prn.end();
                available_gnss_prn_iter++)
            {
                available_GNSS_signals_.push_back(Gnss_Signal(Gnss_Satellite(std::string("Glonass"),
                        *available_gnss_prn_iter), std::string("1G")));
            }
    }
    /*
     * Ordering the list of signals from configuration file
     */
    std::list<Gnss_Signal>::iterator gnss_it = available_GNSS_signals_.begin();

    // Pre-assignation if not defined at ChannelX.signal=1C ...? In what order?

    for (unsigned int i = 0; i < total_channels; i++)
        {
            std::string gnss_signal = (configuration_->property("Channel" + boost::lexical_cast<std::string>(i) + ".signal", std::string("1C")));
            std::string gnss_system;
            if((gnss_signal.compare("1C") == 0) or (gnss_signal.compare("2S") == 0) or (gnss_signal.compare("L5") == 0)) gnss_system = "GPS";
            if((gnss_signal.compare("1B") == 0) or (gnss_signal.compare("5X") == 0) ) gnss_system = "Galileo";
            if((gnss_signal.compare("1G") == 0)/*or (gnss_signal.compare("") == 0)*/) gnss_system = "Glonass";
            unsigned int sat = configuration_->property("Channel" + boost::lexical_cast<std::string>(i) + ".satellite", 0);
            LOG(INFO) << "Channel " << i <<  " system " << gnss_system << ", signal " << gnss_signal <<", sat "<<sat;
            if (sat == 0) // 0 = not PRN in configuration file
                {
                    gnss_it++;
                }
            else
                {
                    Gnss_Signal signal_value = Gnss_Signal(Gnss_Satellite(gnss_system, sat), gnss_signal);
                    available_GNSS_signals_.remove(signal_value);
                    gnss_it = available_GNSS_signals_.insert(gnss_it, signal_value);
                }
        }
}


void GNSSFlowgraph::set_channels_state()
{
    max_acq_channels_ = (configuration_->property("Channels.in_acquisition", channels_count_));
    if (max_acq_channels_ > channels_count_)
        {
            max_acq_channels_ = channels_count_;
            LOG(WARNING) << "Channels_in_acquisition is bigger than number of channels. Variable acq_channels_count_ is set to " << channels_count_;
        }
    channels_state_.reserve(channels_count_);
    for (unsigned int i = 0; i < channels_count_; i++)
        {
            if (i < max_acq_channels_) {channels_state_.push_back(1);}
            else {channels_state_.push_back(0);}
            DLOG(INFO) << "Channel " << i << " in state " << channels_state_[i];
        }
    acq_channels_count_ = max_acq_channels_;
    DLOG(INFO) << acq_channels_count_ << " channels in acquisition state";
}

Gnss_Signal GNSSFlowgraph::search_next_signal(std::string searched_signal, bool pop)
{
    while(searched_signal.compare(available_GNSS_signals_.front().get_signal_str()) != 0)
        {
            available_GNSS_signals_.push_back(available_GNSS_signals_.front());
            available_GNSS_signals_.pop_front();
        }
    Gnss_Signal result = available_GNSS_signals_.front();
    if(pop){available_GNSS_signals_.pop_front();}
    return result;
}<|MERGE_RESOLUTION|>--- conflicted
+++ resolved
@@ -547,13 +547,10 @@
     unsigned int total_channels = configuration_->property("Channels_1C.count", 0) +
             configuration_->property("Channels_2S.count", 0) +
             configuration_->property("Channels_1B.count", 0) +
-<<<<<<< HEAD
             configuration_->property("Channels_5X.count", 0) + 
-            configuration_->property("Channels_1G.count", 0);
-=======
+            configuration_->property("Channels_1G.count", 0) +
             configuration_->property("Channels_5X.count", 0) +
             configuration_->property("Channels_L5.count", 0);
->>>>>>> 114121ef
 
     /*
      * Loop to create the list of GNSS Signals
