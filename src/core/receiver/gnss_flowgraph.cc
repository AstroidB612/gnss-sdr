--- conflicted
+++ resolved
@@ -221,13 +221,6 @@
 
     int RF_Channels = 0;
     int signal_conditioner_ID = 0;
-<<<<<<< HEAD
-
-
-#ifndef ENABLE_FPGA
-
-=======
->>>>>>> b409f1c1
     for (int i = 0; i < sources_count_; i++)
         {
             try
@@ -377,13 +370,10 @@
     for (unsigned int i = 0; i < channels_count_; i++)
         {
 #ifndef ENABLE_FPGA
-<<<<<<< HEAD
-=======
 
             int selected_signal_conditioner_ID = 0;
             bool use_acq_resampler = configuration_->property("GNSS-SDR.use_acquisition_resampler", false);
             uint32_t fs = configuration_->property("GNSS-SDR.internal_fs_sps", 0);
->>>>>>> b409f1c1
             if (configuration_->property(sig_source_.at(0)->role() + ".enable_FPGA", false) == false)
                 {
                     try
@@ -897,7 +887,6 @@
                     top_block_->disconnect_all();
                     return;
                 }
-#ifndef ENABLE_FPGA
             try
                 {
                     top_block_->disconnect(sig_conditioner_.at(selected_signal_conditioner_ID)->get_right_block(), 0,
