--- conflicted
+++ resolved
@@ -225,7 +225,6 @@
     // Set Tracking
     config->set_property("Tracking_1C.implementation", implementation);
     config->set_property("Tracking_1C.item_type", "gr_complex");
-<<<<<<< HEAD
     if (FLAGS_pll_bw_hz != 0.0)
         {
             config->set_property("Tracking_1C.pll_bw_hz", std::to_string(FLAGS_pll_bw_hz));
@@ -242,10 +241,6 @@
         {
             config->set_property("Tracking_1C.dll_bw_hz", "2.0");
         }
-=======
-    config->set_property("Tracking_1C.pll_bw_hz", "20.0");
-    config->set_property("Tracking_1C.dll_bw_hz", "1.5");
->>>>>>> c7d3cfea
     config->set_property("Tracking_1C.early_late_space_chips", "0.5");
     config->set_property("Tracking_1C.extend_correlation_symbols", std::to_string(FLAGS_extend_correlation_symbols));
     config->set_property("Tracking_1C.pll_bw_narrow_hz", "2.0");
