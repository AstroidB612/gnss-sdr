/*!
 * \file rinex_printer.cc
 * \brief Implementation of a RINEX 2.11 / 3.02 printer
 * See http://igscb.jpl.nasa.gov/igscb/data/format/rinex302.pdf
 * \author Carles Fernandez Prades, 2011. cfernandez(at)cttc.es
 * -------------------------------------------------------------------------
 *
 * Copyright (C) 2010-2015  (see AUTHORS file for a list of contributors)
 *
 * GNSS-SDR is a software defined Global Navigation
 *          Satellite Systems receiver
 *
 * This file is part of GNSS-SDR.
 *
 * GNSS-SDR is free software: you can redistribute it and/or modify
 * it under the terms of the GNU General Public License as published by
 * the Free Software Foundation, either version 3 of the License, or
 * (at your option) any later version.
 *
 * GNSS-SDR is distributed in the hope that it will be useful,
 * but WITHOUT ANY WARRANTY; without even the implied warranty of
 * MERCHANTABILITY or FITNESS FOR A PARTICULAR PURPOSE.  See the
 * GNU General Public License for more details.
 *
 * You should have received a copy of the GNU General Public License
 * along with GNSS-SDR. If not, see <http://www.gnu.org/licenses/>.
 *
 * -------------------------------------------------------------------------
 */

#include "rinex_printer.h"
#include <boost/date_time/time_zone_base.hpp>
#include <boost/date_time/gregorian/gregorian.hpp>
#include <boost/date_time/local_time/local_time.hpp>
#include <boost/date_time/posix_time/posix_time.hpp>
#include <glog/logging.h>
#include <unistd.h>   // for getlogin_r()
#include <algorithm>  // for min and max
#include <cmath>      // for floor
#include <cstdlib>    // for getenv()
#include <iterator>
#include <ostream>
#include <set>
#include <utility>
#include <vector>


using google::LogMessage;


Rinex_Printer::Rinex_Printer(int conf_version)
{
    navfilename = Rinex_Printer::createFilename("RINEX_FILE_TYPE_GPS_NAV");
    obsfilename = Rinex_Printer::createFilename("RINEX_FILE_TYPE_OBS");
    sbsfilename = Rinex_Printer::createFilename("RINEX_FILE_TYPE_SBAS");
    navGalfilename = Rinex_Printer::createFilename("RINEX_FILE_TYPE_GAL_NAV");
    navMixfilename = Rinex_Printer::createFilename("RINEX_FILE_TYPE_MIXED_NAV");
    navGlofilename = Rinex_Printer::createFilename("RINEX_FILE_TYPE_GLO_NAV");

    Rinex_Printer::navFile.open(navfilename, std::ios::out | std::ios::in | std::ios::app);
    Rinex_Printer::obsFile.open(obsfilename, std::ios::out | std::ios::in | std::ios::app);
    Rinex_Printer::sbsFile.open(sbsfilename, std::ios::out | std::ios::app);
    Rinex_Printer::navGalFile.open(navGalfilename, std::ios::out | std::ios::in | std::ios::app);
    Rinex_Printer::navMixFile.open(navMixfilename, std::ios::out | std::ios::in | std::ios::app);
    Rinex_Printer::navGloFile.open(navGlofilename, std::ios::out | std::ios::in | std::ios::app);

    // RINEX v3.02 codes
    satelliteSystem["GPS"] = "G";
    satelliteSystem["GLONASS"] = "R";
    satelliteSystem["SBAS payload"] = "S";
    satelliteSystem["Galileo"] = "E";
    satelliteSystem["Beidou"] = "C";
    satelliteSystem["Mixed"] = "M";

    observationCode["GPS_L1_CA"] = "1C";          // "1C" GPS L1 C/A
    observationCode["GPS_L1_P"] = "1P";           // "1P" GPS L1 P
    observationCode["GPS_L1_Z_TRACKING"] = "1W";  // "1W" GPS L1 Z-tracking and similar (AS on)
    observationCode["GPS_L1_Y"] = "1Y";           // "1Y" GPS L1 Y
    observationCode["GPS_L1_M "] = "1M";          // "1M" GPS L1 M
    observationCode["GPS_L1_CODELESS"] = "1N";    // "1N" GPS L1 codeless
    observationCode["GPS_L2_CA"] = "2C";          // "2C" GPS L2 C/A
    observationCode["L2_SEMI_CODELESS"] = "2D";   // "2D" GPS L2 L1(C/A)+(P2-P1) semi-codeless
    observationCode["GPS_L2_L2CM"] = "2S";        // "2S" GPS L2 L2C (M)
    observationCode["GPS_L2_L2CL"] = "2L";        // "2L" GPS L2 L2C (L)
    observationCode["GPS_L2_L2CML"] = "2X";       // "2X" GPS L2 L2C (M+L)
    observationCode["GPS_L2_P"] = "2P";           // "2P" GPS L2 P
    observationCode["GPS_L2_Z_TRACKING"] = "2W";  // "2W" GPS L2 Z-tracking and similar (AS on)
    observationCode["GPS_L2_Y"] = "2Y";           // "2Y" GPS L2 Y
    observationCode["GPS_L2_M"] = "2M";           // "2M" GPS GPS L2 M
    observationCode["GPS_L2_codeless"] = "2N";    // "2N" GPS L2 codeless
    observationCode["GPS_L5_I"] = "5I";           // "5I" GPS L5 I
    observationCode["GPS_L5_Q"] = "5Q";           // "5Q" GPS L5 Q
    observationCode["GPS_L5_IQ"] = "5X";          // "5X" GPS L5 I+Q
    observationCode["GLONASS_G1_CA"] = "1C";      // "1C" GLONASS G1 C/A
    observationCode["GLONASS_G1_P"] = "1P";       // "1P" GLONASS G1 P
    observationCode["GLONASS_G2_CA"] = "2C";      // "2C" GLONASS G2 C/A  (Glonass M)
    observationCode["GLONASS_G2_P"] = "2P";       // "2P" GLONASS G2 P
    observationCode["GALILEO_E1_A"] = "1A";       // "1A" GALILEO E1 A (PRS)
    observationCode["GALILEO_E1_B"] = "1B";       // "1B" GALILEO E1 B (I/NAV OS/CS/SoL)
    observationCode["GALILEO_E1_C"] = "1C";       // "1C" GALILEO E1 C (no data)
    observationCode["GALILEO_E1_BC"] = "1X";      // "1X" GALILEO E1 B+C
    observationCode["GALILEO_E1_ABC"] = "1Z";     // "1Z" GALILEO E1 A+B+C
    observationCode["GALILEO_E5a_I"] = "5I";      // "5I" GALILEO E5a I (F/NAV OS)
    observationCode["GALILEO_E5a_Q"] = "5Q";      // "5Q" GALILEO E5a Q  (no data)
    observationCode["GALILEO_E5a_IQ"] = "5X";     // "5X" GALILEO E5a I+Q
    observationCode["GALILEO_E5b_I"] = "7I";      // "7I" GALILEO E5b I
    observationCode["GALILEO_E5b_Q"] = "7Q";      // "7Q" GALILEO E5b Q
    observationCode["GALILEO_E5b_IQ"] = "7X";     // "7X" GALILEO E5b I+Q
    observationCode["GALILEO_E5_I"] = "8I";       // "8I" GALILEO E5 I
    observationCode["GALILEO_E5_Q"] = "8Q";       // "8Q" GALILEO E5 Q
    observationCode["GALILEO_E5_IQ"] = "8X";      // "8X" GALILEO E5 I+Q
    observationCode["GALILEO_E56_A"] = "6A";      // "6A" GALILEO E6 A
    observationCode["GALILEO_E56_B"] = "6B";      // "6B" GALILEO E6 B
    observationCode["GALILEO_E56_B"] = "6C";      // "6C" GALILEO E6 C
    observationCode["GALILEO_E56_BC"] = "6X";     // "6X" GALILEO E6 B+C
    observationCode["GALILEO_E56_ABC"] = "6Z";    // "6Z" GALILEO E6 A+B+C
    observationCode["SBAS_L1_CA"] = "1C";         // "1C" SBAS L1 C/A
    observationCode["SBAS_L5_I"] = "5I";          // "5I" SBAS L5 I
    observationCode["SBAS_L5_Q"] = "5Q";          // "5Q" SBAS L5 Q
    observationCode["SBAS_L5_IQ"] = "5X";         // "5X" SBAS L5 I+Q
    observationCode["COMPASS_E2_I"] = "2I";
    observationCode["COMPASS_E2_Q"] = "2Q";
    observationCode["COMPASS_E2_IQ"] = "2X";
    observationCode["COMPASS_E5b_I"] = "7I";
    observationCode["COMPASS_E5b_Q"] = "7Q";
    observationCode["COMPASS_E5b_IQ"] = "7X";
    observationCode["COMPASS_E6_I"] = "6I";
    observationCode["COMPASS_E6_Q"] = "6Q";
    observationCode["COMPASS_E6_IQ"] = "6X";

    observationType["PSEUDORANGE"] = "C";
    observationType["CARRIER_PHASE"] = "L";
    observationType["DOPPLER"] = "D";
    observationType["SIGNAL_STRENGTH"] = "S";

    // RINEX v2.10 and v2.11 codes
    observationType["PSEUDORANGE_CA_v2"] = "C";
    observationType["PSEUDORANGE_P_v2"] = "P";
    observationType["CARRIER_PHASE_CA_v2"] = "L";
    observationType["DOPPLER_v2"] = "D";
    observationType["SIGNAL_STRENGTH_v2"] = "S";
    observationCode["GPS_L1_CA_v2"] = "1";
    observationCode["GLONASS_G1_CA_v2"] = "1";

    if (conf_version == 2)
        {
            version = 2;
            stringVersion = "2.11";
        }
    else
        {
            version = 3;
            stringVersion = "3.02";
        }

    numberTypesObservations = 4;  // Number of available types of observable in the system
    fake_cnav_iode = 1;
}


Rinex_Printer::~Rinex_Printer()
{
    // close RINEX files
    long posn, poso, poss, posng, posmn, posnr;
    posn = navFile.tellp();
    poso = obsFile.tellp();
    poss = sbsFile.tellp();
    posng = navGalFile.tellp();
    posmn = navMixFile.tellp();
    posnr = navGloFile.tellp();

    Rinex_Printer::navFile.close();
    Rinex_Printer::obsFile.close();
    Rinex_Printer::sbsFile.close();
    Rinex_Printer::navGalFile.close();
    Rinex_Printer::navGloFile.close();
    // If nothing written, erase the files.
    if (posn == 0)
        {
            if (remove(navfilename.c_str()) != 0) LOG(INFO) << "Error deleting temporary file";
        }
    if (poso == 0)
        {
            if (remove(obsfilename.c_str()) != 0) LOG(INFO) << "Error deleting temporary file";
        }
    if (poss == 0)
        {
            if (remove(sbsfilename.c_str()) != 0) LOG(INFO) << "Error deleting temporary file";
        }
    if (posng == 0)
        {
            if (remove(navGalfilename.c_str()) != 0) LOG(INFO) << "Error deleting temporary file";
        }
    if (posmn == 0)
        {
            if (remove(navMixfilename.c_str()) != 0) LOG(INFO) << "Error deleting temporary file";
        }
    if (posnr == 0)
        {
            if (remove(navGlofilename.c_str()) != 0) LOG(INFO) << "Error deleting temporary file";
        }
}


void Rinex_Printer::lengthCheck(const std::string& line)
{
    if (line.length() != 80)
        {
            LOG(ERROR) << "Bad defined RINEX line: "
                       << line.length() << " characters (must be 80)" << std::endl
                       << line << std::endl
                       << "----|---1|0---|---2|0---|---3|0---|---4|0---|---5|0---|---6|0---|---7|0---|---8|" << std::endl;
        }
}


std::string Rinex_Printer::createFilename(std::string type)
{
    const std::string stationName = "GSDR";  // 4-character station name designator
    boost::gregorian::date today = boost::gregorian::day_clock::local_day();
    const int dayOfTheYear = today.day_of_year();
    std::stringstream strm0;
    if (dayOfTheYear < 100) strm0 << "0";  // three digits for day of the year
    if (dayOfTheYear < 10) strm0 << "0";   // three digits for day of the year
    strm0 << dayOfTheYear;
    std::string dayOfTheYearTag = strm0.str();

    std::map<std::string, std::string> fileType;
    fileType.insert(std::pair<std::string, std::string>("RINEX_FILE_TYPE_OBS", "O"));        // O - Observation file.
    fileType.insert(std::pair<std::string, std::string>("RINEX_FILE_TYPE_GPS_NAV", "N"));    // N - GPS navigation message file.
    fileType.insert(std::pair<std::string, std::string>("RINEX_FILE_TYPE_MET", "M"));        // M - Meteorological data file.
    fileType.insert(std::pair<std::string, std::string>("RINEX_FILE_TYPE_GLO_NAV", "G"));    // G - GLONASS navigation file.
    fileType.insert(std::pair<std::string, std::string>("RINEX_FILE_TYPE_GAL_NAV", "L"));    // L - Galileo navigation message file.
    fileType.insert(std::pair<std::string, std::string>("RINEX_FILE_TYPE_MIXED_NAV", "P"));  // P - Mixed GNSS navigation message file.
    fileType.insert(std::pair<std::string, std::string>("RINEX_FILE_TYPE_GEO_NAV", "H"));    // H - SBAS Payload navigation message file.
    fileType.insert(std::pair<std::string, std::string>("RINEX_FILE_TYPE_SBAS", "B"));       // B - SBAS broadcast data file.
    fileType.insert(std::pair<std::string, std::string>("RINEX_FILE_TYPE_CLK", "C"));        // C - Clock file.
    fileType.insert(std::pair<std::string, std::string>("RINEX_FILE_TYPE_SUMMARY", "S"));    // S - Summary file (used e.g., by IGS, not a standard!).

    boost::posix_time::ptime pt = boost::posix_time::second_clock::local_time();
    tm pt_tm = boost::posix_time::to_tm(pt);
    int local_hour = pt_tm.tm_hour;
    std::stringstream strm;
    strm << local_hour;

    std::map<std::string, std::string> Hmap;
    Hmap.insert(std::pair<std::string, std::string>("0", "a"));
    Hmap.insert(std::pair<std::string, std::string>("1", "b"));
    Hmap.insert(std::pair<std::string, std::string>("2", "c"));
    Hmap.insert(std::pair<std::string, std::string>("3", "d"));
    Hmap.insert(std::pair<std::string, std::string>("4", "e"));
    Hmap.insert(std::pair<std::string, std::string>("5", "f"));
    Hmap.insert(std::pair<std::string, std::string>("6", "g"));
    Hmap.insert(std::pair<std::string, std::string>("7", "h"));
    Hmap.insert(std::pair<std::string, std::string>("8", "i"));
    Hmap.insert(std::pair<std::string, std::string>("9", "j"));
    Hmap.insert(std::pair<std::string, std::string>("10", "k"));
    Hmap.insert(std::pair<std::string, std::string>("11", "l"));
    Hmap.insert(std::pair<std::string, std::string>("12", "m"));
    Hmap.insert(std::pair<std::string, std::string>("13", "n"));
    Hmap.insert(std::pair<std::string, std::string>("14", "o"));
    Hmap.insert(std::pair<std::string, std::string>("15", "p"));
    Hmap.insert(std::pair<std::string, std::string>("16", "q"));
    Hmap.insert(std::pair<std::string, std::string>("17", "r"));
    Hmap.insert(std::pair<std::string, std::string>("18", "s"));
    Hmap.insert(std::pair<std::string, std::string>("19", "t"));
    Hmap.insert(std::pair<std::string, std::string>("20", "u"));
    Hmap.insert(std::pair<std::string, std::string>("21", "v"));
    Hmap.insert(std::pair<std::string, std::string>("22", "w"));
    Hmap.insert(std::pair<std::string, std::string>("23", "x"));

    std::string hourTag = Hmap[strm.str()];

    int local_minute = pt_tm.tm_min;
    std::stringstream strm2;
    if (local_minute < 10) strm2 << "0";  // at least two digits for minutes
    strm2 << local_minute;

    std::string minTag = strm2.str();

    int local_year = pt_tm.tm_year - 100;  // 2012 is 112
    std::stringstream strm3;
    strm3 << local_year;
    std::string yearTag = strm3.str();

    std::string typeOfFile = fileType[type];

    std::string filename(stationName + dayOfTheYearTag + hourTag + minTag + "." + yearTag + typeOfFile);
    return filename;
}


std::string Rinex_Printer::getLocalTime()
{
    std::string line;
    line += std::string("GNSS-SDR");
    line += std::string(12, ' ');
    std::string username;
    char c_username[20] = {0};
    int nGet = getlogin_r(c_username, sizeof(c_username) - 1);
    if (nGet == 0)
        {
            username = c_username;
        }
    else
        {
            username = "UNKNOWN USER";
        }
    line += Rinex_Printer::leftJustify(username, 20);
    boost::gregorian::date today = boost::gregorian::day_clock::local_day();

    boost::local_time::time_zone_ptr zone(new boost::local_time::posix_time_zone("UTC"));
    boost::local_time::local_date_time pt = boost::local_time::local_sec_clock::local_time(zone);
    tm pt_tm = boost::local_time::to_tm(pt);

    std::stringstream strmHour;
    int utc_hour = pt_tm.tm_hour;
    if (utc_hour < 10) strmHour << "0";  //  two digits for hours
    strmHour << utc_hour;

    std::stringstream strmMin;
    int utc_minute = pt_tm.tm_min;
    if (utc_minute < 10) strmMin << "0";  //  two digits for minutes
    strmMin << utc_minute;

    if (version == 2)
        {
            int day = pt_tm.tm_mday;
            line += Rinex_Printer::rightJustify(boost::lexical_cast<std::string>(day), 2);
            line += std::string("-");

            std::map<int, std::string> months;
            months[0] = "JAN";
            months[1] = "FEB";
            months[2] = "MAR";
            months[3] = "APR";
            months[4] = "MAY";
            months[5] = "JUN";
            months[6] = "JUL";
            months[7] = "AUG";
            months[8] = "SEP";
            months[9] = "OCT";
            months[10] = "NOV";
            months[11] = "DEC";

            line += months[pt_tm.tm_mon];
            line += std::string("-");
            line += boost::lexical_cast<std::string>(pt_tm.tm_year - 100);
            line += std::string(1, ' ');
            line += strmHour.str();
            line += std::string(":");
            line += strmMin.str();
            line += std::string(5, ' ');
        }

    if (version == 3)
        {
            line += boost::gregorian::to_iso_string(today);
            line += std::string(1, ' ');
            line += strmHour.str();
            line += strmMin.str();

            std::stringstream strm2;
            int utc_seconds = pt_tm.tm_sec;
            if (utc_seconds < 10) strm2 << "0";  //  two digits for seconds
            strm2 << utc_seconds;
            line += strm2.str();
            line += std::string(1, ' ');
            line += std::string("UTC");
            line += std::string(1, ' ');
        }
    return line;
}


void Rinex_Printer::rinex_nav_header(std::fstream& out, const Glonass_Gnav_Utc_Model& glonass_gnav_utc_model, const Glonass_Gnav_Ephemeris& glonass_gnav_eph)
{
    std::string line;

    // -------- Line 1
    line = std::string(5, ' ');
    line += stringVersion;
    line += std::string(11, ' ');
    line += std::string("N: GNSS NAV DATA");
    line += std::string(4, ' ');
    line += std::string("R: GLONASS");
    line += std::string(10, ' ');
    line += std::string("RINEX VERSION / TYPE");
    Rinex_Printer::lengthCheck(line);
    out << line << std::endl;

    // -------- Line 2
    line.clear();
    line += Rinex_Printer::getLocalTime();
    line += std::string("PGM / RUN BY / DATE");
    line += std::string(1, ' ');
    Rinex_Printer::lengthCheck(line);
    out << line << std::endl;

    // -------- Line COMMENT
    line.clear();
    line += Rinex_Printer::leftJustify("GLONASS NAVIGATION MESSAGE FILE GENERATED BY GNSS-SDR", 60);
    line += Rinex_Printer::leftJustify("COMMENT", 20);
    Rinex_Printer::lengthCheck(line);
    out << line << std::endl;

    // -------- Line COMMENT
    line.clear();
    std::string gnss_sdr_version(GNSS_SDR_VERSION);
    line += "GNSS-SDR VERSION ";
    line += Rinex_Printer::leftJustify(gnss_sdr_version, 43);
    line += Rinex_Printer::leftJustify("COMMENT", 20);
    Rinex_Printer::lengthCheck(line);
    out << line << std::endl;

    // -------- Line COMMENT
    line.clear();
    line += Rinex_Printer::leftJustify("See http://gnss-sdr.org", 60);
    line += Rinex_Printer::leftJustify("COMMENT", 20);
    Rinex_Printer::lengthCheck(line);
    out << line << std::endl;

    // -------- Line system time correction
    if (version == 3)
        {
            line.clear();
            line += std::string("GLUT");
            line += std::string(1, ' ');
            line += Rinex_Printer::rightJustify(Rinex_Printer::doub2for(glonass_gnav_utc_model.d_tau_c, 16, 2), 17);
            line += Rinex_Printer::rightJustify(Rinex_Printer::doub2for(0.0, 15, 2), 16);
            line += Rinex_Printer::rightJustify(boost::lexical_cast<std::string>(0.0), 7);
            line += Rinex_Printer::rightJustify(boost::lexical_cast<std::string>(0.0), 5);
            line += std::string(10, ' ');
            line += Rinex_Printer::leftJustify("TIME SYSTEM CORR", 20);
            Rinex_Printer::lengthCheck(line);
            out << line << std::endl;

            // -------- Line system time correction 2
            line.clear();
            line += std::string("GLGP");
            line += std::string(1, ' ');
            line += Rinex_Printer::rightJustify(Rinex_Printer::doub2for(glonass_gnav_utc_model.d_tau_gps, 16, 2), 17);
            line += Rinex_Printer::rightJustify(Rinex_Printer::doub2for(0.0, 15, 2), 16);
            line += Rinex_Printer::rightJustify(boost::lexical_cast<std::string>(0.0), 7);
            line += Rinex_Printer::rightJustify(boost::lexical_cast<std::string>(0.0), 5);
            line += std::string(10, ' ');
            line += Rinex_Printer::leftJustify("TIME SYSTEM CORR", 20);
            Rinex_Printer::lengthCheck(line);
            out << line << std::endl;
        }
    if (version == 2)
        {
            // Set reference time and its clock corrections
            boost::posix_time::ptime p_utc_ref_time = glonass_gnav_eph.glot_to_utc(glonass_gnav_eph.d_t_b, 0.0);
            std::string timestring = boost::posix_time::to_iso_string(p_utc_ref_time);
            std::string year(timestring, 0, 4);
            std::string month(timestring, 4, 2);
            std::string day(timestring, 6, 2);

            line.clear();
            line += Rinex_Printer::rightJustify(year, 6);
            line += Rinex_Printer::rightJustify(month, 6);
            line += Rinex_Printer::rightJustify(day, 6);
            line += std::string(3, ' ');
            line += Rinex_Printer::rightJustify(Rinex_Printer::doub2for(glonass_gnav_utc_model.d_tau_c, 19, 2), 19);
            line += std::string(20, ' ');
            line += Rinex_Printer::leftJustify("CORR TO SYSTEM TIME", 20);
            Rinex_Printer::lengthCheck(line);
            out << line << std::endl;
        }

    // -------- End of Header
    line.clear();
    line += std::string(60, ' ');
    line += Rinex_Printer::leftJustify("END OF HEADER", 20);
    Rinex_Printer::lengthCheck(line);
    out << line << std::endl;
}

void Rinex_Printer::rinex_nav_header(std::fstream& out, const Gps_Iono& gps_iono, const Gps_Utc_Model& gps_utc_model, const Glonass_Gnav_Utc_Model& glonass_gnav_utc_model, const Glonass_Gnav_Almanac& glonass_gnav_almanac)
{
    if (glonass_gnav_almanac.i_satellite_freq_channel)
        {
        }  //Avoid compiler warning
    std::string line;
    stringVersion = "3.02";
    version = 3;

    // -------- Line 1
    line = std::string(5, ' ');
    line += stringVersion;
    line += std::string(11, ' ');
    line += std::string("N: GNSS NAV DATA");
    line += std::string(4, ' ');
    line += std::string("M: MIXED");
    line += std::string(12, ' ');
    line += std::string("RINEX VERSION / TYPE");
    Rinex_Printer::lengthCheck(line);
    out << line << std::endl;

    // -------- Line 2
    line.clear();
    line += Rinex_Printer::getLocalTime();
    line += std::string("PGM / RUN BY / DATE");
    line += std::string(1, ' ');
    Rinex_Printer::lengthCheck(line);
    out << line << std::endl;

    // -------- Line COMMENT
    line.clear();
    line += Rinex_Printer::leftJustify("GNSS NAVIGATION MESSAGE FILE GENERATED BY GNSS-SDR", 60);
    line += Rinex_Printer::leftJustify("COMMENT", 20);
    Rinex_Printer::lengthCheck(line);
    out << line << std::endl;

    // -------- Line COMMENT
    line.clear();
    std::string gnss_sdr_version(GNSS_SDR_VERSION);
    line += "GNSS-SDR VERSION ";
    line += Rinex_Printer::leftJustify(gnss_sdr_version, 43);
    line += Rinex_Printer::leftJustify("COMMENT", 20);
    Rinex_Printer::lengthCheck(line);
    out << line << std::endl;

    // -------- Line COMMENT
    line.clear();
    line += Rinex_Printer::leftJustify("See http://gnss-sdr.org", 60);
    line += Rinex_Printer::leftJustify("COMMENT", 20);
    Rinex_Printer::lengthCheck(line);
    out << line << std::endl;

    // -------- Line ionospheric info 1
    line.clear();
    line += std::string("GPSA");
    line += std::string(1, ' ');
    line += Rinex_Printer::rightJustify(Rinex_Printer::doub2for(gps_iono.d_alpha0, 10, 2), 12);
    line += Rinex_Printer::rightJustify(Rinex_Printer::doub2for(gps_iono.d_alpha1, 10, 2), 12);
    line += Rinex_Printer::rightJustify(Rinex_Printer::doub2for(gps_iono.d_alpha2, 10, 2), 12);
    line += Rinex_Printer::rightJustify(Rinex_Printer::doub2for(gps_iono.d_alpha3, 10, 2), 12);
    line += std::string(7, ' ');
    line += Rinex_Printer::leftJustify("IONOSPHERIC CORR", 20);
    Rinex_Printer::lengthCheck(line);
    out << line << std::endl;

    // -------- Line system time correction 1
    line.clear();
    line += std::string("GLUT");
    line += std::string(1, ' ');
    line += Rinex_Printer::rightJustify(Rinex_Printer::doub2for(glonass_gnav_utc_model.d_tau_c, 16, 2), 17);
    line += Rinex_Printer::rightJustify(Rinex_Printer::doub2for(0.0, 15, 2), 16);
    line += Rinex_Printer::rightJustify(boost::lexical_cast<std::string>(0.0), 7);
    line += Rinex_Printer::rightJustify(boost::lexical_cast<std::string>(0.0), 5);
    line += std::string(10, ' ');
    line += Rinex_Printer::leftJustify("TIME SYSTEM CORR", 20);
    Rinex_Printer::lengthCheck(line);
    out << line << std::endl;

    // -------- Line system time correction 2
    line.clear();
    line += std::string("GLGP");
    line += std::string(1, ' ');
    line += Rinex_Printer::rightJustify(Rinex_Printer::doub2for(glonass_gnav_utc_model.d_tau_gps, 16, 2), 17);
    line += Rinex_Printer::rightJustify(Rinex_Printer::doub2for(0.0, 15, 2), 16);
    line += Rinex_Printer::rightJustify(boost::lexical_cast<std::string>(0.0), 7);
    line += Rinex_Printer::rightJustify(boost::lexical_cast<std::string>(0.0), 5);
    line += std::string(10, ' ');
    line += Rinex_Printer::leftJustify("TIME SYSTEM CORR", 20);
    Rinex_Printer::lengthCheck(line);
    out << line << std::endl;

    // -------- Line system time correction 3
    line.clear();
    line += std::string("GPUT");
    line += Rinex_Printer::rightJustify(Rinex_Printer::doub2for(gps_utc_model.d_A0, 16, 2), 18);
    line += Rinex_Printer::rightJustify(Rinex_Printer::doub2for(gps_utc_model.d_A1, 15, 2), 16);
    line += Rinex_Printer::rightJustify(boost::lexical_cast<std::string>(gps_utc_model.d_t_OT), 7);
    line += Rinex_Printer::rightJustify(boost::lexical_cast<std::string>(gps_utc_model.i_WN_T + 1024), 5);  // valid until 2019
    line += std::string(10, ' ');
    line += Rinex_Printer::leftJustify("TIME SYSTEM CORR", 20);
    Rinex_Printer::lengthCheck(line);
    out << line << std::endl;

    // -------- Line 6 leap seconds
    // For leap second information, see http://www.endruntechnologies.com/leap.htm
    line.clear();
    line += Rinex_Printer::rightJustify(boost::lexical_cast<std::string>(gps_utc_model.d_DeltaT_LS), 6);
    line += Rinex_Printer::rightJustify(boost::lexical_cast<std::string>(gps_utc_model.d_DeltaT_LSF), 6);
    line += Rinex_Printer::rightJustify(boost::lexical_cast<std::string>(gps_utc_model.i_WN_LSF), 6);
    line += Rinex_Printer::rightJustify(boost::lexical_cast<std::string>(gps_utc_model.i_DN), 6);
    line += std::string(36, ' ');
    line += Rinex_Printer::leftJustify("LEAP SECONDS", 20);
    Rinex_Printer::lengthCheck(line);
    out << line << std::endl;

    // -------- End of Header
    line.clear();
    line += std::string(60, ' ');
    line += Rinex_Printer::leftJustify("END OF HEADER", 20);
    Rinex_Printer::lengthCheck(line);
    out << line << std::endl;
}


void Rinex_Printer::rinex_nav_header(std::fstream& out, const Gps_CNAV_Iono& gps_iono, const Gps_CNAV_Utc_Model& gps_utc_model, const Glonass_Gnav_Utc_Model& glonass_gnav_utc_model, const Glonass_Gnav_Almanac& glonass_gnav_almanac)
{
    if (glonass_gnav_almanac.i_satellite_freq_channel)
        {
        }  //Avoid compiler warning
    std::string line;
    stringVersion = "3.02";
    version = 3;

    // -------- Line 1
    line = std::string(5, ' ');
    line += stringVersion;
    line += std::string(11, ' ');
    line += std::string("N: GNSS NAV DATA");
    line += std::string(4, ' ');
    line += std::string("M: MIXED");
    line += std::string(12, ' ');
    line += std::string("RINEX VERSION / TYPE");
    Rinex_Printer::lengthCheck(line);
    out << line << std::endl;

    // -------- Line 2
    line.clear();
    line += Rinex_Printer::getLocalTime();
    line += std::string("PGM / RUN BY / DATE");
    line += std::string(1, ' ');
    Rinex_Printer::lengthCheck(line);
    out << line << std::endl;

    // -------- Line COMMENT
    line.clear();
    line += Rinex_Printer::leftJustify("GNSS NAVIGATION MESSAGE FILE GENERATED BY GNSS-SDR", 60);
    line += Rinex_Printer::leftJustify("COMMENT", 20);
    Rinex_Printer::lengthCheck(line);
    out << line << std::endl;

    // -------- Line COMMENT
    line.clear();
    std::string gnss_sdr_version(GNSS_SDR_VERSION);
    line += "GNSS-SDR VERSION ";
    line += Rinex_Printer::leftJustify(gnss_sdr_version, 43);
    line += Rinex_Printer::leftJustify("COMMENT", 20);
    Rinex_Printer::lengthCheck(line);
    out << line << std::endl;

    // -------- Line COMMENT
    line.clear();
    line += Rinex_Printer::leftJustify("See http://gnss-sdr.org", 60);
    line += Rinex_Printer::leftJustify("COMMENT", 20);
    Rinex_Printer::lengthCheck(line);
    out << line << std::endl;

    // -------- Line ionospheric info 1
    line.clear();
    line += std::string("GPSA");
    line += std::string(1, ' ');
    line += Rinex_Printer::rightJustify(Rinex_Printer::doub2for(gps_iono.d_alpha0, 10, 2), 12);
    line += Rinex_Printer::rightJustify(Rinex_Printer::doub2for(gps_iono.d_alpha1, 10, 2), 12);
    line += Rinex_Printer::rightJustify(Rinex_Printer::doub2for(gps_iono.d_alpha2, 10, 2), 12);
    line += Rinex_Printer::rightJustify(Rinex_Printer::doub2for(gps_iono.d_alpha3, 10, 2), 12);
    line += std::string(7, ' ');
    line += Rinex_Printer::leftJustify("IONOSPHERIC CORR", 20);
    Rinex_Printer::lengthCheck(line);
    out << line << std::endl;

    // -------- Line system time correction 1
    line.clear();
    line += std::string("GLUT");
    line += std::string(1, ' ');
    line += Rinex_Printer::rightJustify(Rinex_Printer::doub2for(glonass_gnav_utc_model.d_tau_c, 16, 2), 17);
    line += Rinex_Printer::rightJustify(Rinex_Printer::doub2for(0.0, 15, 2), 16);
    line += Rinex_Printer::rightJustify(boost::lexical_cast<std::string>(0.0), 7);
    line += Rinex_Printer::rightJustify(boost::lexical_cast<std::string>(0.0), 5);
    line += std::string(10, ' ');
    line += Rinex_Printer::leftJustify("TIME SYSTEM CORR", 20);
    Rinex_Printer::lengthCheck(line);
    out << line << std::endl;

    // -------- Line system time correction 2
    line.clear();
    line += std::string("GLGP");
    line += std::string(1, ' ');
    line += Rinex_Printer::rightJustify(Rinex_Printer::doub2for(glonass_gnav_utc_model.d_tau_gps, 16, 2), 17);
    line += Rinex_Printer::rightJustify(Rinex_Printer::doub2for(0.0, 15, 2), 16);
    line += Rinex_Printer::rightJustify(boost::lexical_cast<std::string>(0.0), 7);
    line += Rinex_Printer::rightJustify(boost::lexical_cast<std::string>(0.0), 5);
    line += std::string(10, ' ');
    line += Rinex_Printer::leftJustify("TIME SYSTEM CORR", 20);
    Rinex_Printer::lengthCheck(line);
    out << line << std::endl;

    // -------- Line system time correction 3
    line.clear();
    line += std::string("GPUT");
    line += Rinex_Printer::rightJustify(Rinex_Printer::doub2for(gps_utc_model.d_A0, 16, 2), 18);
    line += Rinex_Printer::rightJustify(Rinex_Printer::doub2for(gps_utc_model.d_A1, 15, 2), 16);
    line += Rinex_Printer::rightJustify(boost::lexical_cast<std::string>(gps_utc_model.d_t_OT), 7);
    line += Rinex_Printer::rightJustify(boost::lexical_cast<std::string>(gps_utc_model.i_WN_T + 1024), 5);  // valid until 2019
    line += std::string(10, ' ');
    line += Rinex_Printer::leftJustify("TIME SYSTEM CORR", 20);
    Rinex_Printer::lengthCheck(line);
    out << line << std::endl;

    // -------- Line 6 leap seconds
    // For leap second information, see http://www.endruntechnologies.com/leap.htm
    line.clear();
    line += Rinex_Printer::rightJustify(boost::lexical_cast<std::string>(gps_utc_model.d_DeltaT_LS), 6);
    line += Rinex_Printer::rightJustify(boost::lexical_cast<std::string>(gps_utc_model.d_DeltaT_LSF), 6);
    line += Rinex_Printer::rightJustify(boost::lexical_cast<std::string>(gps_utc_model.i_WN_LSF), 6);
    line += Rinex_Printer::rightJustify(boost::lexical_cast<std::string>(gps_utc_model.i_DN), 6);
    line += std::string(36, ' ');
    line += Rinex_Printer::leftJustify("LEAP SECONDS", 20);
    Rinex_Printer::lengthCheck(line);
    out << line << std::endl;

    // -------- End of Header
    line.clear();
    line += std::string(60, ' ');
    line += Rinex_Printer::leftJustify("END OF HEADER", 20);
    Rinex_Printer::lengthCheck(line);
    out << line << std::endl;
}


void Rinex_Printer::rinex_nav_header(std::fstream& out, const Galileo_Iono& galileo_iono, const Galileo_Utc_Model& galileo_utc_model, const Galileo_Almanac& galileo_almanac, const Glonass_Gnav_Utc_Model& glonass_gnav_utc_model, const Glonass_Gnav_Almanac& glonass_gnav_almanac)
{
    if (glonass_gnav_almanac.i_satellite_freq_channel)
        {
        }  //Avoid compiler warning
    //Avoid compiler warning, there is not time system correction between Galileo and GLONASS
    if (galileo_almanac.A_0G_10)
        {
        }
    std::string line;

    // -------- Line 1
    line = std::string(5, ' ');
    line += stringVersion;
    line += std::string(11, ' ');
    line += std::string("N: GNSS NAV DATA");
    line += std::string(4, ' ');
    line += std::string("M: MIXED");
    line += std::string(12, ' ');
    line += std::string("RINEX VERSION / TYPE");
    Rinex_Printer::lengthCheck(line);
    out << line << std::endl;

    // -------- Line 2
    line.clear();
    line += Rinex_Printer::getLocalTime();
    line += std::string("PGM / RUN BY / DATE");
    line += std::string(1, ' ');
    Rinex_Printer::lengthCheck(line);
    out << line << std::endl;

    // -------- Line COMMENT
    line.clear();
    line += Rinex_Printer::leftJustify("GNSS NAVIGATION MESSAGE FILE GENERATED BY GNSS-SDR", 60);
    line += Rinex_Printer::leftJustify("COMMENT", 20);
    Rinex_Printer::lengthCheck(line);
    out << line << std::endl;

    // -------- Line COMMENT
    line.clear();
    std::string gnss_sdr_version(GNSS_SDR_VERSION);
    line += "GNSS-SDR VERSION ";
    line += Rinex_Printer::leftJustify(gnss_sdr_version, 43);
    line += Rinex_Printer::leftJustify("COMMENT", 20);
    Rinex_Printer::lengthCheck(line);
    out << line << std::endl;

    // -------- Line COMMENT
    line.clear();
    line += Rinex_Printer::leftJustify("See http://gnss-sdr.org", 60);
    line += Rinex_Printer::leftJustify("COMMENT", 20);
    Rinex_Printer::lengthCheck(line);
    out << line << std::endl;

    // -------- Line ionospheric info 1
    line.clear();
    line += std::string("GAL ");
    line += std::string(1, ' ');
    line += Rinex_Printer::rightJustify(Rinex_Printer::doub2for(galileo_iono.ai0_5, 10, 2), 12);
    line += Rinex_Printer::rightJustify(Rinex_Printer::doub2for(galileo_iono.ai1_5, 10, 2), 12);
    line += Rinex_Printer::rightJustify(Rinex_Printer::doub2for(galileo_iono.ai2_5, 10, 2), 12);
    double zero = 0.0;
    line += Rinex_Printer::rightJustify(Rinex_Printer::doub2for(zero, 10, 2), 12);
    line += std::string(7, ' ');
    line += Rinex_Printer::leftJustify("IONOSPHERIC CORR", 20);
    Rinex_Printer::lengthCheck(line);
    out << line << std::endl;

    // -------- Line system time correction
    line.clear();
    line += std::string("GAUT");
    line += Rinex_Printer::rightJustify(Rinex_Printer::doub2for(galileo_utc_model.A0_6, 16, 2), 18);
    line += Rinex_Printer::rightJustify(Rinex_Printer::doub2for(galileo_utc_model.A1_6, 15, 2), 16);
    line += Rinex_Printer::rightJustify(boost::lexical_cast<std::string>(galileo_utc_model.t0t_6), 7);
    line += Rinex_Printer::rightJustify(boost::lexical_cast<std::string>(galileo_utc_model.WNot_6), 5);
    line += std::string(10, ' ');
    line += Rinex_Printer::leftJustify("TIME SYSTEM CORR", 20);
    Rinex_Printer::lengthCheck(line);
    out << line << std::endl;

    // -------- Line system time correction 1
    line.clear();
    line += std::string("GLUT");
    line += std::string(1, ' ');
    line += Rinex_Printer::rightJustify(Rinex_Printer::doub2for(glonass_gnav_utc_model.d_tau_c, 16, 2), 17);
    line += Rinex_Printer::rightJustify(Rinex_Printer::doub2for(0.0, 15, 2), 16);
    line += Rinex_Printer::rightJustify(boost::lexical_cast<std::string>(0.0), 7);
    line += Rinex_Printer::rightJustify(boost::lexical_cast<std::string>(0.0), 5);
    line += std::string(10, ' ');
    line += Rinex_Printer::leftJustify("TIME SYSTEM CORR", 20);
    Rinex_Printer::lengthCheck(line);
    out << line << std::endl;

    // -------- Line 6 leap seconds
    // For leap second information, see http://www.endruntechnologies.com/leap.htm
    line.clear();
    line += Rinex_Printer::rightJustify(boost::lexical_cast<std::string>(galileo_utc_model.Delta_tLS_6), 6);
    line += Rinex_Printer::rightJustify(boost::lexical_cast<std::string>(galileo_utc_model.Delta_tLSF_6), 6);
    line += Rinex_Printer::rightJustify(boost::lexical_cast<std::string>(galileo_utc_model.WN_LSF_6), 6);
    line += Rinex_Printer::rightJustify(boost::lexical_cast<std::string>(galileo_utc_model.DN_6), 6);
    line += std::string(36, ' ');
    line += Rinex_Printer::leftJustify("LEAP SECONDS", 20);
    Rinex_Printer::lengthCheck(line);
    out << line << std::endl;

    // -------- End of Header
    line.clear();
    line += std::string(60, ' ');
    line += Rinex_Printer::leftJustify("END OF HEADER", 20);
    Rinex_Printer::lengthCheck(line);
    out << line << std::endl;
}


void Rinex_Printer::rinex_nav_header(std::fstream& out, const Galileo_Iono& iono, const Galileo_Utc_Model& utc_model, const Galileo_Almanac& galileo_almanac)
{
    std::string line;

    // -------- Line 1
    line = std::string(5, ' ');
    line += stringVersion;
    line += std::string(11, ' ');
    line += std::string("N: GNSS NAV DATA");
    line += std::string(4, ' ');
    line += std::string("E: GALILEO");
    line += std::string(10, ' ');
    line += std::string("RINEX VERSION / TYPE");
    Rinex_Printer::lengthCheck(line);
    out << line << std::endl;

    // -------- Line 2
    line.clear();
    line += Rinex_Printer::getLocalTime();
    line += std::string("PGM / RUN BY / DATE");
    line += std::string(1, ' ');
    Rinex_Printer::lengthCheck(line);
    out << line << std::endl;

    // -------- Line COMMENT
    line.clear();
    line += Rinex_Printer::leftJustify("GALILEO NAVIGATION MESSAGE FILE GENERATED BY GNSS-SDR", 60);
    line += Rinex_Printer::leftJustify("COMMENT", 20);
    Rinex_Printer::lengthCheck(line);
    out << line << std::endl;

    // -------- Line COMMENT
    line.clear();
    std::string gnss_sdr_version(GNSS_SDR_VERSION);
    line += "GNSS-SDR VERSION ";
    line += Rinex_Printer::leftJustify(gnss_sdr_version, 43);
    line += Rinex_Printer::leftJustify("COMMENT", 20);
    Rinex_Printer::lengthCheck(line);
    out << line << std::endl;

    // -------- Line COMMENT
    line.clear();
    line += Rinex_Printer::leftJustify("See http://gnss-sdr.org", 60);
    line += Rinex_Printer::leftJustify("COMMENT", 20);
    Rinex_Printer::lengthCheck(line);
    out << line << std::endl;

    // -------- Line ionospheric info 1
    line.clear();
    line += std::string("GAL ");
    line += std::string(1, ' ');
    line += Rinex_Printer::rightJustify(Rinex_Printer::doub2for(iono.ai0_5, 10, 2), 12);
    line += Rinex_Printer::rightJustify(Rinex_Printer::doub2for(iono.ai1_5, 10, 2), 12);
    line += Rinex_Printer::rightJustify(Rinex_Printer::doub2for(iono.ai2_5, 10, 2), 12);
    double zero = 0.0;
    line += Rinex_Printer::rightJustify(Rinex_Printer::doub2for(zero, 10, 2), 12);
    line += std::string(7, ' ');
    line += Rinex_Printer::leftJustify("IONOSPHERIC CORR", 20);
    Rinex_Printer::lengthCheck(line);
    out << line << std::endl;

    // -------- Line system time correction
    line.clear();
    line += std::string("GAUT");
    line += Rinex_Printer::rightJustify(Rinex_Printer::doub2for(utc_model.A0_6, 16, 2), 18);
    line += Rinex_Printer::rightJustify(Rinex_Printer::doub2for(utc_model.A1_6, 15, 2), 16);
    line += Rinex_Printer::rightJustify(boost::lexical_cast<std::string>(utc_model.t0t_6), 7);
    line += Rinex_Printer::rightJustify(boost::lexical_cast<std::string>(utc_model.WNot_6), 5);
    line += std::string(10, ' ');
    line += Rinex_Printer::leftJustify("TIME SYSTEM CORR", 20);
    Rinex_Printer::lengthCheck(line);
    out << line << std::endl;

    // -------- Line system time correction 2
    line.clear();
    line += std::string("GPGA");
    line += Rinex_Printer::rightJustify(Rinex_Printer::doub2for(galileo_almanac.A_0G_10, 16, 2), 18);
    line += Rinex_Printer::rightJustify(Rinex_Printer::doub2for(galileo_almanac.A_1G_10, 15, 2), 16);
    line += Rinex_Printer::rightJustify(boost::lexical_cast<std::string>(galileo_almanac.t_0G_10), 7);
    line += Rinex_Printer::rightJustify(boost::lexical_cast<std::string>(galileo_almanac.WN_0G_10), 5);
    line += std::string(10, ' ');
    line += Rinex_Printer::leftJustify("TIME SYSTEM CORR", 20);
    Rinex_Printer::lengthCheck(line);
    out << line << std::endl;

    // -------- Line 6 leap seconds
    // For leap second information, see http://www.endruntechnologies.com/leap.htm
    line.clear();
    line += Rinex_Printer::rightJustify(boost::lexical_cast<std::string>(utc_model.Delta_tLS_6), 6);
    line += Rinex_Printer::rightJustify(boost::lexical_cast<std::string>(utc_model.Delta_tLSF_6), 6);
    line += Rinex_Printer::rightJustify(boost::lexical_cast<std::string>(utc_model.WN_LSF_6), 6);
    line += Rinex_Printer::rightJustify(boost::lexical_cast<std::string>(utc_model.DN_6), 6);
    line += std::string(36, ' ');
    line += Rinex_Printer::leftJustify("LEAP SECONDS", 20);
    Rinex_Printer::lengthCheck(line);
    out << line << std::endl;

    // -------- End of Header
    line.clear();
    line += std::string(60, ' ');
    line += Rinex_Printer::leftJustify("END OF HEADER", 20);
    Rinex_Printer::lengthCheck(line);
    out << line << std::endl;
}


void Rinex_Printer::rinex_nav_header(std::fstream& out, const Gps_CNAV_Iono& iono, const Gps_CNAV_Utc_Model& utc_model)
{
    std::string line;

    // -------- Line 1
    line = std::string(5, ' ');
    line += stringVersion;
    line += std::string(11, ' ');
    line += std::string("N: GNSS NAV DATA");
    line += std::string(4, ' ');
    line += std::string("G: GPS");
    line += std::string(14, ' ');
    line += std::string("RINEX VERSION / TYPE");
    Rinex_Printer::lengthCheck(line);
    out << line << std::endl;

    // -------- Line 2
    line.clear();
    line += Rinex_Printer::getLocalTime();
    line += std::string("PGM / RUN BY / DATE");
    line += std::string(1, ' ');
    Rinex_Printer::lengthCheck(line);
    out << line << std::endl;

    // -------- Line 3
    line.clear();
    line += Rinex_Printer::leftJustify("GPS NAVIGATION MESSAGE FILE GENERATED BY GNSS-SDR", 60);
    line += Rinex_Printer::leftJustify("COMMENT", 20);
    Rinex_Printer::lengthCheck(line);
    out << line << std::endl;

    // -------- Line COMMENT
    line.clear();
    std::string gnss_sdr_version(GNSS_SDR_VERSION);
    line += "GNSS-SDR VERSION ";
    line += Rinex_Printer::leftJustify(gnss_sdr_version, 43);
    line += Rinex_Printer::leftJustify("COMMENT", 20);
    Rinex_Printer::lengthCheck(line);
    out << line << std::endl;

    // -------- Line COMMENT
    line.clear();
    line += Rinex_Printer::leftJustify("See http://gnss-sdr.org", 60);
    line += Rinex_Printer::leftJustify("COMMENT", 20);
    Rinex_Printer::lengthCheck(line);
    out << line << std::endl;

    // -------- Line ionospheric info 1
    line.clear();
    line += std::string("GPSA");
    line += std::string(1, ' ');
    line += Rinex_Printer::rightJustify(Rinex_Printer::doub2for(iono.d_alpha0, 10, 2), 12);
    line += Rinex_Printer::rightJustify(Rinex_Printer::doub2for(iono.d_alpha1, 10, 2), 12);
    line += Rinex_Printer::rightJustify(Rinex_Printer::doub2for(iono.d_alpha2, 10, 2), 12);
    line += Rinex_Printer::rightJustify(Rinex_Printer::doub2for(iono.d_alpha3, 10, 2), 12);
    line += std::string(7, ' ');
    line += Rinex_Printer::leftJustify("IONOSPHERIC CORR", 20);
    Rinex_Printer::lengthCheck(line);
    out << line << std::endl;

    // -------- Line ionospheric info 2
    line.clear();
    line += std::string("GPSB");
    line += std::string(1, ' ');
    line += Rinex_Printer::rightJustify(Rinex_Printer::doub2for(iono.d_beta0, 10, 2), 12);
    line += Rinex_Printer::rightJustify(Rinex_Printer::doub2for(iono.d_beta1, 10, 2), 12);
    line += Rinex_Printer::rightJustify(Rinex_Printer::doub2for(iono.d_beta2, 10, 2), 12);
    line += Rinex_Printer::rightJustify(Rinex_Printer::doub2for(iono.d_beta3, 10, 2), 12);
    line += std::string(7, ' ');
    line += Rinex_Printer::leftJustify("IONOSPHERIC CORR", 20);
    Rinex_Printer::lengthCheck(line);
    out << line << std::endl;

    // -------- Line 5 system time correction
    line.clear();
    line += std::string("GPUT");
    line += Rinex_Printer::rightJustify(Rinex_Printer::doub2for(utc_model.d_A0, 16, 2), 18);
    line += Rinex_Printer::rightJustify(Rinex_Printer::doub2for(utc_model.d_A1, 15, 2), 16);
    line += Rinex_Printer::rightJustify(boost::lexical_cast<std::string>(utc_model.d_t_OT), 7);
    line += Rinex_Printer::rightJustify(boost::lexical_cast<std::string>(utc_model.i_WN_T + 1024), 5);  // valid until 2019
    /*  if ( SBAS )
    {
      line += string(1, ' ');
      line += leftJustify(asString(d_t_OT_SBAS),5);
      line += string(1, ' ');
      line += leftJustify(asString(d_WN_T_SBAS),2);
      line += string(1, ' ');
           }
    else
     */
    line += std::string(10, ' ');
    line += Rinex_Printer::leftJustify("TIME SYSTEM CORR", 20);
    Rinex_Printer::lengthCheck(line);
    out << line << std::endl;

    // -------- Line 6 leap seconds
    // For leap second information, see http://www.endruntechnologies.com/leap.htm
    line.clear();
    line += Rinex_Printer::rightJustify(boost::lexical_cast<std::string>(utc_model.d_DeltaT_LS), 6);
    line += Rinex_Printer::rightJustify(boost::lexical_cast<std::string>(utc_model.d_DeltaT_LSF), 6);
    line += Rinex_Printer::rightJustify(boost::lexical_cast<std::string>(utc_model.i_WN_LSF), 6);
    line += Rinex_Printer::rightJustify(boost::lexical_cast<std::string>(utc_model.i_DN), 6);
    line += std::string(36, ' ');
    line += Rinex_Printer::leftJustify("LEAP SECONDS", 20);
    Rinex_Printer::lengthCheck(line);
    out << line << std::endl;

    // -------- End of Header
    line.clear();
    line += std::string(60, ' ');
    line += Rinex_Printer::leftJustify("END OF HEADER", 20);
    Rinex_Printer::lengthCheck(line);
    out << line << std::endl;
}


void Rinex_Printer::rinex_nav_header(std::fstream& out, const Gps_Iono& iono, const Gps_Utc_Model& utc_model)
{
    std::string line;

    // -------- Line 1
    line = std::string(5, ' ');
    line += stringVersion;
    line += std::string(11, ' ');

    if (version == 2)
        {
            line += std::string("N: GPS NAV DATA");
            line += std::string(25, ' ');
        }

    if (version == 3)
        {
            line += std::string("N: GNSS NAV DATA");
            line += std::string(4, ' ');
            //! \todo Add here other systems...
            line += std::string("G: GPS");
            line += std::string(14, ' ');
            // ...
        }

    line += std::string("RINEX VERSION / TYPE");
    Rinex_Printer::lengthCheck(line);
    out << line << std::endl;

    // -------- Line 2
    line.clear();
    line += Rinex_Printer::getLocalTime();
    line += std::string("PGM / RUN BY / DATE");
    line += std::string(1, ' ');
    Rinex_Printer::lengthCheck(line);
    out << line << std::endl;

    // -------- Line 3
    line.clear();
    line += Rinex_Printer::leftJustify("GPS NAVIGATION MESSAGE FILE GENERATED BY GNSS-SDR", 60);
    line += Rinex_Printer::leftJustify("COMMENT", 20);
    Rinex_Printer::lengthCheck(line);
    out << line << std::endl;

    // -------- Line COMMENT
    line.clear();
    std::string gnss_sdr_version(GNSS_SDR_VERSION);
    line += "GNSS-SDR VERSION ";
    line += Rinex_Printer::leftJustify(gnss_sdr_version, 43);
    line += Rinex_Printer::leftJustify("COMMENT", 20);
    Rinex_Printer::lengthCheck(line);
    out << line << std::endl;

    // -------- Line COMMENT
    line.clear();
    line += Rinex_Printer::leftJustify("See http://gnss-sdr.org", 60);
    line += Rinex_Printer::leftJustify("COMMENT", 20);
    Rinex_Printer::lengthCheck(line);
    out << line << std::endl;

    // -------- Line ionospheric info 1
    line.clear();
    if (version == 2)
        {
            line += std::string(2, ' ');
            line += Rinex_Printer::rightJustify(Rinex_Printer::doub2for(iono.d_alpha0, 10, 2), 12);
            line += Rinex_Printer::rightJustify(Rinex_Printer::doub2for(iono.d_alpha1, 10, 2), 12);
            line += Rinex_Printer::rightJustify(Rinex_Printer::doub2for(iono.d_alpha2, 10, 2), 12);
            line += Rinex_Printer::rightJustify(Rinex_Printer::doub2for(iono.d_alpha3, 10, 2), 12);
            line += std::string(10, ' ');
            line += Rinex_Printer::leftJustify("ION ALPHA", 20);
        }
    if (version == 3)
        {
            line += std::string("GPSA");
            line += std::string(1, ' ');
            line += Rinex_Printer::rightJustify(Rinex_Printer::doub2for(iono.d_alpha0, 10, 2), 12);
            line += Rinex_Printer::rightJustify(Rinex_Printer::doub2for(iono.d_alpha1, 10, 2), 12);
            line += Rinex_Printer::rightJustify(Rinex_Printer::doub2for(iono.d_alpha2, 10, 2), 12);
            line += Rinex_Printer::rightJustify(Rinex_Printer::doub2for(iono.d_alpha3, 10, 2), 12);
            line += std::string(7, ' ');
            line += Rinex_Printer::leftJustify("IONOSPHERIC CORR", 20);
        }
    Rinex_Printer::lengthCheck(line);
    out << line << std::endl;

    // -------- Line ionospheric info 2
    line.clear();
    if (version == 2)
        {
            line += std::string(2, ' ');
            line += Rinex_Printer::rightJustify(Rinex_Printer::doub2for(iono.d_beta0, 10, 2), 12);
            line += Rinex_Printer::rightJustify(Rinex_Printer::doub2for(iono.d_beta1, 10, 2), 12);
            line += Rinex_Printer::rightJustify(Rinex_Printer::doub2for(iono.d_beta2, 10, 2), 12);
            line += Rinex_Printer::rightJustify(Rinex_Printer::doub2for(iono.d_beta3, 10, 2), 12);
            line += std::string(10, ' ');
            line += Rinex_Printer::leftJustify("ION BETA", 20);
        }

    if (version == 3)
        {
            line += std::string("GPSB");
            line += std::string(1, ' ');
            line += Rinex_Printer::rightJustify(Rinex_Printer::doub2for(iono.d_beta0, 10, 2), 12);
            line += Rinex_Printer::rightJustify(Rinex_Printer::doub2for(iono.d_beta1, 10, 2), 12);
            line += Rinex_Printer::rightJustify(Rinex_Printer::doub2for(iono.d_beta2, 10, 2), 12);
            line += Rinex_Printer::rightJustify(Rinex_Printer::doub2for(iono.d_beta3, 10, 2), 12);
            line += std::string(7, ' ');
            line += Rinex_Printer::leftJustify("IONOSPHERIC CORR", 20);
        }
    Rinex_Printer::lengthCheck(line);
    out << line << std::endl;

    // -------- Line 5 system time correction
    line.clear();
    if (version == 2)
        {
            line += std::string(3, ' ');
            line += Rinex_Printer::rightJustify(Rinex_Printer::doub2for(utc_model.d_A0, 18, 2), 19);
            line += Rinex_Printer::rightJustify(Rinex_Printer::doub2for(utc_model.d_A1, 18, 2), 19);
            line += Rinex_Printer::rightJustify(boost::lexical_cast<std::string>(utc_model.d_t_OT), 9);
            line += Rinex_Printer::rightJustify(boost::lexical_cast<std::string>(utc_model.i_WN_T + 1024), 9);  // valid until 2019
            line += std::string(1, ' ');
            line += Rinex_Printer::leftJustify("DELTA-UTC: A0,A1,T,W", 20);
        }

    if (version == 3)
        {
            line += std::string("GPUT");
            line += Rinex_Printer::rightJustify(Rinex_Printer::doub2for(utc_model.d_A0, 16, 2), 18);
            line += Rinex_Printer::rightJustify(Rinex_Printer::doub2for(utc_model.d_A1, 15, 2), 16);
            line += Rinex_Printer::rightJustify(boost::lexical_cast<std::string>(utc_model.d_t_OT), 7);
            line += Rinex_Printer::rightJustify(boost::lexical_cast<std::string>(utc_model.i_WN_T + 1024), 5);  // valid until 2019
            /*  if ( SBAS )
        {
          line += string(1, ' ');
          line += leftJustify(asString(d_t_OT_SBAS),5);
          line += string(1, ' ');
          line += leftJustify(asString(d_WN_T_SBAS),2);
          line += string(1, ' ');
               }
          else
             */
            line += std::string(10, ' ');
            line += Rinex_Printer::leftJustify("TIME SYSTEM CORR", 20);
        }
    Rinex_Printer::lengthCheck(line);
    out << line << std::endl;

    // -------- Line 6 leap seconds
    // For leap second information, see http://www.endruntechnologies.com/leap.htm
    line.clear();
    line += Rinex_Printer::rightJustify(boost::lexical_cast<std::string>(utc_model.d_DeltaT_LS), 6);
    if (version == 2)
        {
            line += std::string(54, ' ');
        }
    if (version == 3)
        {
            line += Rinex_Printer::rightJustify(boost::lexical_cast<std::string>(utc_model.d_DeltaT_LSF), 6);
            line += Rinex_Printer::rightJustify(boost::lexical_cast<std::string>(utc_model.i_WN_LSF), 6);
            line += Rinex_Printer::rightJustify(boost::lexical_cast<std::string>(utc_model.i_DN), 6);
            line += std::string(36, ' ');
        }
    line += Rinex_Printer::leftJustify("LEAP SECONDS", 20);
    Rinex_Printer::lengthCheck(line);
    out << line << std::endl;

    // -------- End of Header
    line.clear();
    line += std::string(60, ' ');
    line += Rinex_Printer::leftJustify("END OF HEADER", 20);
    Rinex_Printer::lengthCheck(line);
    out << line << std::endl;
}


void Rinex_Printer::rinex_nav_header(std::fstream& out, const Gps_Iono& gps_iono, const Gps_Utc_Model& gps_utc_model, const Galileo_Iono& galileo_iono, const Galileo_Utc_Model& galileo_utc_model, const Galileo_Almanac& galileo_almanac)
{
    std::string line;

    // -------- Line 1
    line = std::string(5, ' ');
    line += stringVersion;
    line += std::string(11, ' ');
    line += std::string("N: GNSS NAV DATA");
    line += std::string(4, ' ');
    line += std::string("M: MIXED");
    line += std::string(12, ' ');
    line += std::string("RINEX VERSION / TYPE");
    Rinex_Printer::lengthCheck(line);
    out << line << std::endl;

    // -------- Line 2
    line.clear();
    line += Rinex_Printer::getLocalTime();
    line += std::string("PGM / RUN BY / DATE");
    line += std::string(1, ' ');
    Rinex_Printer::lengthCheck(line);
    out << line << std::endl;

    // -------- Line COMMENT
    line.clear();
    line += Rinex_Printer::leftJustify("GNSS NAVIGATION MESSAGE FILE GENERATED BY GNSS-SDR", 60);
    line += Rinex_Printer::leftJustify("COMMENT", 20);
    Rinex_Printer::lengthCheck(line);
    out << line << std::endl;

    // -------- Line COMMENT
    line.clear();
    std::string gnss_sdr_version(GNSS_SDR_VERSION);
    line += "GNSS-SDR VERSION ";
    line += Rinex_Printer::leftJustify(gnss_sdr_version, 43);
    line += Rinex_Printer::leftJustify("COMMENT", 20);
    Rinex_Printer::lengthCheck(line);
    out << line << std::endl;

    // -------- Line COMMENT
    line.clear();
    line += Rinex_Printer::leftJustify("See http://gnss-sdr.org", 60);
    line += Rinex_Printer::leftJustify("COMMENT", 20);
    Rinex_Printer::lengthCheck(line);
    out << line << std::endl;

    // -------- Line ionospheric info 1
    line.clear();
    line += std::string("GAL ");
    line += std::string(1, ' ');
    line += Rinex_Printer::rightJustify(Rinex_Printer::doub2for(galileo_iono.ai0_5, 10, 2), 12);
    line += Rinex_Printer::rightJustify(Rinex_Printer::doub2for(galileo_iono.ai1_5, 10, 2), 12);
    line += Rinex_Printer::rightJustify(Rinex_Printer::doub2for(galileo_iono.ai2_5, 10, 2), 12);
    double zero = 0.0;
    line += Rinex_Printer::rightJustify(Rinex_Printer::doub2for(zero, 10, 2), 12);
    line += std::string(7, ' ');
    line += Rinex_Printer::leftJustify("IONOSPHERIC CORR", 20);
    Rinex_Printer::lengthCheck(line);
    out << line << std::endl;

    // -------- Line ionospheric info 2
    line.clear();
    line += std::string("GPSA");
    line += std::string(1, ' ');
    line += Rinex_Printer::rightJustify(Rinex_Printer::doub2for(gps_iono.d_alpha0, 10, 2), 12);
    line += Rinex_Printer::rightJustify(Rinex_Printer::doub2for(gps_iono.d_alpha1, 10, 2), 12);
    line += Rinex_Printer::rightJustify(Rinex_Printer::doub2for(gps_iono.d_alpha2, 10, 2), 12);
    line += Rinex_Printer::rightJustify(Rinex_Printer::doub2for(gps_iono.d_alpha3, 10, 2), 12);
    line += std::string(7, ' ');
    line += Rinex_Printer::leftJustify("IONOSPHERIC CORR", 20);
    Rinex_Printer::lengthCheck(line);
    out << line << std::endl;

    // -------- Line system time correction
    line.clear();
    line += std::string("GAUT");
    line += Rinex_Printer::rightJustify(Rinex_Printer::doub2for(galileo_utc_model.A0_6, 16, 2), 18);
    line += Rinex_Printer::rightJustify(Rinex_Printer::doub2for(galileo_utc_model.A1_6, 15, 2), 16);
    line += Rinex_Printer::rightJustify(boost::lexical_cast<std::string>(galileo_utc_model.t0t_6), 7);
    line += Rinex_Printer::rightJustify(boost::lexical_cast<std::string>(galileo_utc_model.WNot_6), 5);
    line += std::string(10, ' ');
    line += Rinex_Printer::leftJustify("TIME SYSTEM CORR", 20);
    Rinex_Printer::lengthCheck(line);
    out << line << std::endl;

    // -------- Line system time correction 2
    line.clear();
    line += std::string("GPGA");
    line += Rinex_Printer::rightJustify(Rinex_Printer::doub2for(galileo_almanac.A_0G_10, 16, 2), 18);
    line += Rinex_Printer::rightJustify(Rinex_Printer::doub2for(galileo_almanac.A_1G_10, 15, 2), 16);
    line += Rinex_Printer::rightJustify(boost::lexical_cast<std::string>(galileo_almanac.t_0G_10), 7);
    line += Rinex_Printer::rightJustify(boost::lexical_cast<std::string>(galileo_almanac.WN_0G_10), 5);
    line += std::string(10, ' ');
    line += Rinex_Printer::leftJustify("TIME SYSTEM CORR", 20);
    Rinex_Printer::lengthCheck(line);
    out << line << std::endl;

    // -------- Line system time correction 3
    line.clear();
    line += std::string("GPUT");
    line += Rinex_Printer::rightJustify(Rinex_Printer::doub2for(gps_utc_model.d_A0, 16, 2), 18);
    line += Rinex_Printer::rightJustify(Rinex_Printer::doub2for(gps_utc_model.d_A1, 15, 2), 16);
    line += Rinex_Printer::rightJustify(boost::lexical_cast<std::string>(gps_utc_model.d_t_OT), 7);
    line += Rinex_Printer::rightJustify(boost::lexical_cast<std::string>(gps_utc_model.i_WN_T + 1024), 5);  // valid until 2019
    line += std::string(10, ' ');
    line += Rinex_Printer::leftJustify("TIME SYSTEM CORR", 20);
    Rinex_Printer::lengthCheck(line);
    out << line << std::endl;

    // -------- Line 6 leap seconds
    // For leap second information, see http://www.endruntechnologies.com/leap.htm
    line.clear();
    line += Rinex_Printer::rightJustify(boost::lexical_cast<std::string>(gps_utc_model.d_DeltaT_LS), 6);
    line += Rinex_Printer::rightJustify(boost::lexical_cast<std::string>(gps_utc_model.d_DeltaT_LSF), 6);
    line += Rinex_Printer::rightJustify(boost::lexical_cast<std::string>(gps_utc_model.i_WN_LSF), 6);
    line += Rinex_Printer::rightJustify(boost::lexical_cast<std::string>(gps_utc_model.i_DN), 6);
    line += std::string(36, ' ');
    line += Rinex_Printer::leftJustify("LEAP SECONDS", 20);
    Rinex_Printer::lengthCheck(line);
    out << line << std::endl;

    // -------- End of Header
    line.clear();
    line += std::string(60, ' ');
    line += Rinex_Printer::leftJustify("END OF HEADER", 20);
    Rinex_Printer::lengthCheck(line);
    out << line << std::endl;
}


void Rinex_Printer::rinex_sbs_header(std::fstream& out)
{
    std::string line;

    // -------- Line 1
    line.clear();
    line = std::string(5, ' ');
    line += std::string("2.10");
    line += std::string(11, ' ');
    line += Rinex_Printer::leftJustify("B SBAS DATA", 20);
    line += std::string(20, ' ');
    line += std::string("RINEX VERSION / TYPE");

    Rinex_Printer::lengthCheck(line);
    out << line << std::endl;

    // -------- Line 2
    line.clear();
    line += Rinex_Printer::leftJustify("GNSS-SDR", 20);
    std::string username;
    char c_username[20] = {0};
    int nGet = getlogin_r(c_username, sizeof(c_username) - 1);
    if (nGet == 0)
        {
            username = c_username;
        }
    else
        {
            username = "UNKNOWN USER";
        }
    line += Rinex_Printer::leftJustify(username, 20);
    // Date of file creation (dd-mmm-yy hhmm)
    boost::local_time::time_zone_ptr zone(new boost::local_time::posix_time_zone("UTC"));
    boost::local_time::local_date_time pt = boost::local_time::local_sec_clock::local_time(zone);
    tm pt_tm = boost::local_time::to_tm(pt);
    std::stringstream strYear;
    int utc_year = pt.date().year();
    utc_year -= 2000;  //  two digits for year
    strYear << utc_year;
    std::stringstream strMonth;
    int utc_month = pt.date().month().as_number();
    if (utc_month < 10) strMonth << "0";  //  two digits for months
    strMonth << utc_month;
    std::stringstream strmDay;
    int utc_day = pt.date().day().as_number();
    if (utc_day < 10) strmDay << "0";  //  two digits for days
    strmDay << utc_day;
    std::stringstream strmHour;
    int utc_hour = pt_tm.tm_hour;
    if (utc_hour < 10) strmHour << "0";  //  two digits for hours
    strmHour << utc_hour;
    std::stringstream strmMin;
    int utc_minute = pt_tm.tm_min;
    if (utc_minute < 10) strmMin << "0";  //  two digits for minutes
    strmMin << utc_minute;
    std::string time_str;
    time_str += strmDay.str();
    time_str += "-";
    time_str += strMonth.str();
    time_str += "-";
    time_str += strYear.str();
    time_str += " ";
    time_str += strmHour.str();
    time_str += strmMin.str();
    line += Rinex_Printer::leftJustify(time_str, 20);
    line += Rinex_Printer::leftJustify("PGM / RUN BY / DATE", 20);
    Rinex_Printer::lengthCheck(line);
    out << line << std::endl;

    // -------- Line 3
    line.clear();
    line += std::string(60, ' ');
    line += Rinex_Printer::leftJustify("REC INDEX/TYPE/VERS", 20);
    Rinex_Printer::lengthCheck(line);
    out << line << std::endl;

    // -------- Line COMMENT 1
    line.clear();
    line += Rinex_Printer::leftJustify("BROADCAST DATA FILE FOR GEO SV, GENERATED BY GNSS-SDR", 60);
    line += Rinex_Printer::leftJustify("COMMENT", 20);
    Rinex_Printer::lengthCheck(line);
    out << line << std::endl;

    // -------- Line COMMENT
    line.clear();
    std::string gnss_sdr_version(GNSS_SDR_VERSION);
    line += "GNSS-SDR VERSION ";
    line += Rinex_Printer::leftJustify(gnss_sdr_version, 43);
    line += Rinex_Printer::leftJustify("COMMENT", 20);
    Rinex_Printer::lengthCheck(line);
    out << line << std::endl;

    // -------- Line COMMENT 2
    line.clear();
    line += Rinex_Printer::leftJustify("See http://gnss-sdr.org", 60);
    line += Rinex_Printer::leftJustify("COMMENT", 20);
    Rinex_Printer::lengthCheck(line);
    out << line << std::endl;

    // -------- End of Header
    line.clear();
    line += std::string(60, ' ');
    line += Rinex_Printer::leftJustify("END OF HEADER", 20);
    Rinex_Printer::lengthCheck(line);
    out << line << std::endl;
}


void Rinex_Printer::update_nav_header(std::fstream& out, const Glonass_Gnav_Utc_Model& glonass_gnav_utc_model, const Glonass_Gnav_Almanac& glonass_gnav_almanac)
{
    if (glonass_gnav_almanac.i_satellite_freq_channel)
        {
        }  //Avoid compiler warning
    std::vector<std::string> data;
    std::string line_aux;

    long pos = out.tellp();
    out.seekp(0);
    data.clear();

    bool no_more_finds = false;
    std::string line_str;

    while (!out.eof())
        {
            std::getline(out, line_str);

            if (!no_more_finds)
                {
                    line_aux.clear();

                    if ((line_str.find("GLUT", 0) != std::string::npos) && (line_str.find("TIME SYSTEM CORR", 59) != std::string::npos))
                        {
                            line_aux += std::string("GLUT");
                            line_aux += Rinex_Printer::rightJustify(Rinex_Printer::doub2for(glonass_gnav_utc_model.d_tau_c, 16, 2), 18);
                            line_aux += Rinex_Printer::rightJustify(Rinex_Printer::doub2for(0.0, 15, 2), 16);
                            line_aux += Rinex_Printer::rightJustify(boost::lexical_cast<std::string>(0.0), 7);
                            line_aux += Rinex_Printer::rightJustify(boost::lexical_cast<std::string>(0.0), 5);
                            line_aux += std::string(10, ' ');
                            line_aux += Rinex_Printer::leftJustify("TIME SYSTEM CORR", 20);
                            data.push_back(line_aux);
                        }
                    else if ((line_str.find("GLGP", 0) != std::string::npos) && (line_str.find("TIME SYSTEM CORR", 59) != std::string::npos))
                        {
                            line_aux += std::string("GLGP");
                            line_aux += Rinex_Printer::rightJustify(Rinex_Printer::doub2for(glonass_gnav_utc_model.d_tau_gps, 16, 2), 18);
                            line_aux += Rinex_Printer::rightJustify(Rinex_Printer::doub2for(0.0, 15, 2), 16);
                            line_aux += Rinex_Printer::rightJustify(boost::lexical_cast<std::string>(0.0), 7);
                            line_aux += Rinex_Printer::rightJustify(boost::lexical_cast<std::string>(0.0), 5);
                            line_aux += std::string(10, ' ');
                            line_aux += Rinex_Printer::leftJustify("TIME SYSTEM CORR", 20);
                            data.push_back(line_aux);
                        }
                    else if (line_str.find("END OF HEADER", 59) != std::string::npos)
                        {
                            data.push_back(line_str);
                            no_more_finds = true;
                        }
                    else
                        {
                            data.push_back(line_str);
                        }
                }
            else
                {
                    data.push_back(line_str);
                }
        }

    out.close();
    out.open(navGlofilename, std::ios::out | std::ios::trunc);
    out.seekp(0);
    for (int i = 0; i < static_cast<int>(data.size()) - 1; i++)
        {
            out << data[i] << std::endl;
        }
    out.close();
    out.open(navGlofilename, std::ios::out | std::ios::app);
    out.seekp(pos);
    std::cout << "The RINEX Navigation file header has been updated with UTC info." << std::endl;
}


void Rinex_Printer::update_nav_header(std::fstream& out, const Galileo_Iono& galileo_iono, const Galileo_Utc_Model& utc_model, const Galileo_Almanac& galileo_almanac)
{
    std::vector<std::string> data;
    std::string line_aux;

    long pos = out.tellp();
    out.seekp(0);
    data.clear();

    bool no_more_finds = false;
    std::string line_str;

    while (!out.eof())
        {
            std::getline(out, line_str);

            if (!no_more_finds)
                {
                    line_aux.clear();

                    if ((line_str.find("GAL", 0) != std::string::npos) && (line_str.find("IONOSPHERIC CORR", 59) != std::string::npos))
                        {
                            line_aux += std::string("GAL ");
                            line_aux += std::string(1, ' ');
                            line_aux += Rinex_Printer::rightJustify(Rinex_Printer::doub2for(galileo_iono.ai0_5, 10, 2), 12);
                            line_aux += Rinex_Printer::rightJustify(Rinex_Printer::doub2for(galileo_iono.ai1_5, 10, 2), 12);
                            line_aux += Rinex_Printer::rightJustify(Rinex_Printer::doub2for(galileo_iono.ai2_5, 10, 2), 12);
                            double zero = 0.0;
                            line_aux += Rinex_Printer::rightJustify(Rinex_Printer::doub2for(zero, 10, 2), 12);
                            line_aux += std::string(7, ' ');
                            line_aux += Rinex_Printer::leftJustify("IONOSPHERIC CORR", 20);
                            data.push_back(line_aux);
                        }
                    else if ((line_str.find("GAUT", 0) != std::string::npos) && (line_str.find("TIME SYSTEM CORR", 59) != std::string::npos))
                        {
                            line_aux += std::string("GAUT");
                            line_aux += Rinex_Printer::rightJustify(Rinex_Printer::doub2for(utc_model.A0_6, 16, 2), 18);
                            line_aux += Rinex_Printer::rightJustify(Rinex_Printer::doub2for(utc_model.A1_6, 15, 2), 16);
                            line_aux += Rinex_Printer::rightJustify(boost::lexical_cast<std::string>(utc_model.t0t_6), 7);
                            line_aux += Rinex_Printer::rightJustify(boost::lexical_cast<std::string>(utc_model.WNot_6), 5);
                            line_aux += std::string(10, ' ');
                            line_aux += Rinex_Printer::leftJustify("TIME SYSTEM CORR", 20);
                            data.push_back(line_aux);
                        }
                    else if ((line_str.find("GPGA", 0) != std::string::npos) && (line_str.find("TIME SYSTEM CORR", 59) != std::string::npos))
                        {
                            line_aux += std::string("GPGA");
                            line_aux += Rinex_Printer::rightJustify(Rinex_Printer::doub2for(galileo_almanac.A_0G_10, 16, 2), 18);
                            line_aux += Rinex_Printer::rightJustify(Rinex_Printer::doub2for(galileo_almanac.A_1G_10, 15, 2), 16);
                            line_aux += Rinex_Printer::rightJustify(boost::lexical_cast<std::string>(galileo_almanac.t_0G_10), 7);
                            line_aux += Rinex_Printer::rightJustify(boost::lexical_cast<std::string>(galileo_almanac.WN_0G_10), 5);
                            line_aux += std::string(10, ' ');
                            line_aux += Rinex_Printer::leftJustify("TIME SYSTEM CORR", 20);
                            data.push_back(line_aux);
                        }
                    else if (line_str.find("LEAP SECONDS", 59) != std::string::npos)
                        {
                            line_aux += Rinex_Printer::rightJustify(boost::lexical_cast<std::string>(utc_model.Delta_tLS_6), 6);
                            line_aux += Rinex_Printer::rightJustify(boost::lexical_cast<std::string>(utc_model.Delta_tLSF_6), 6);
                            line_aux += Rinex_Printer::rightJustify(boost::lexical_cast<std::string>(utc_model.WN_LSF_6), 6);
                            line_aux += Rinex_Printer::rightJustify(boost::lexical_cast<std::string>(utc_model.DN_6), 6);
                            line_aux += std::string(36, ' ');
                            line_aux += Rinex_Printer::leftJustify("LEAP SECONDS", 20);
                            data.push_back(line_aux);
                        }
                    else if (line_str.find("END OF HEADER", 59) != std::string::npos)
                        {
                            data.push_back(line_str);
                            no_more_finds = true;
                        }
                    else
                        {
                            data.push_back(line_str);
                        }
                }
            else
                {
                    data.push_back(line_str);
                }
        }

    out.close();
    out.open(navGalfilename, std::ios::out | std::ios::trunc);
    out.seekp(0);
    for (int i = 0; i < (int)data.size() - 1; i++)
        {
            out << data[i] << std::endl;
        }
    out.close();
    out.open(navGalfilename, std::ios::out | std::ios::app);
    out.seekp(pos);
    std::cout << "The RINEX Navigation file header has been updated with UTC and IONO info." << std::endl;
}


void Rinex_Printer::update_nav_header(std::fstream& out, const Gps_Utc_Model& utc_model, const Gps_Iono& iono)
{
    std::vector<std::string> data;
    std::string line_aux;

    long pos = out.tellp();
    out.seekp(0);
    data.clear();

    bool no_more_finds = false;
    std::string line_str;

    while (!out.eof())
        {
            std::getline(out, line_str);

            if (!no_more_finds)
                {
                    line_aux.clear();

                    if (version == 2)
                        {
                            if (line_str.find("ION ALPHA", 59) != std::string::npos)
                                {
                                    line_aux += std::string(2, ' ');
                                    line_aux += Rinex_Printer::rightJustify(Rinex_Printer::doub2for(iono.d_alpha0, 10, 2), 12);
                                    line_aux += Rinex_Printer::rightJustify(Rinex_Printer::doub2for(iono.d_alpha1, 10, 2), 12);
                                    line_aux += Rinex_Printer::rightJustify(Rinex_Printer::doub2for(iono.d_alpha2, 10, 2), 12);
                                    line_aux += Rinex_Printer::rightJustify(Rinex_Printer::doub2for(iono.d_alpha3, 10, 2), 12);
                                    line_aux += std::string(10, ' ');
                                    line_aux += Rinex_Printer::leftJustify("ION ALPHA", 20);
                                    data.push_back(line_aux);
                                }
                            else if (line_str.find("ION BETA", 59) != std::string::npos)
                                {
                                    line_aux += std::string(2, ' ');
                                    line_aux += Rinex_Printer::rightJustify(Rinex_Printer::doub2for(iono.d_beta0, 10, 2), 12);
                                    line_aux += Rinex_Printer::rightJustify(Rinex_Printer::doub2for(iono.d_beta1, 10, 2), 12);
                                    line_aux += Rinex_Printer::rightJustify(Rinex_Printer::doub2for(iono.d_beta2, 10, 2), 12);
                                    line_aux += Rinex_Printer::rightJustify(Rinex_Printer::doub2for(iono.d_beta3, 10, 2), 12);
                                    line_aux += std::string(10, ' ');
                                    line_aux += Rinex_Printer::leftJustify("ION BETA", 20);
                                    data.push_back(line_aux);
                                }
                            else if (line_str.find("DELTA-UTC", 59) != std::string::npos)
                                {
                                    line_aux += std::string(3, ' ');
                                    line_aux += Rinex_Printer::rightJustify(Rinex_Printer::doub2for(utc_model.d_A0, 18, 2), 19);
                                    line_aux += Rinex_Printer::rightJustify(Rinex_Printer::doub2for(utc_model.d_A1, 18, 2), 19);
                                    line_aux += Rinex_Printer::rightJustify(boost::lexical_cast<std::string>(utc_model.d_t_OT), 9);
                                    line_aux += Rinex_Printer::rightJustify(boost::lexical_cast<std::string>(utc_model.i_WN_T + 1024), 9);  // valid until 2019
                                    line_aux += std::string(1, ' ');
                                    line_aux += Rinex_Printer::leftJustify("DELTA-UTC: A0,A1,T,W", 20);
                                    data.push_back(line_aux);
                                }
                            else if (line_str.find("LEAP SECONDS", 59) != std::string::npos)
                                {
                                    line_aux += Rinex_Printer::rightJustify(boost::lexical_cast<std::string>(utc_model.d_DeltaT_LS), 6);
                                    line_aux += std::string(54, ' ');
                                    line_aux += Rinex_Printer::leftJustify("LEAP SECONDS", 20);
                                    data.push_back(line_aux);
                                }
                            else if (line_str.find("END OF HEADER", 59) != std::string::npos)
                                {
                                    data.push_back(line_str);
                                    no_more_finds = true;
                                }
                            else
                                {
                                    data.push_back(line_str);
                                }
                        }

                    if (version == 3)
                        {
                            if (line_str.find("GPSA", 0) != std::string::npos)
                                {
                                    line_aux += std::string("GPSA");
                                    line_aux += std::string(1, ' ');
                                    line_aux += Rinex_Printer::rightJustify(Rinex_Printer::doub2for(iono.d_alpha0, 10, 2), 12);
                                    line_aux += Rinex_Printer::rightJustify(Rinex_Printer::doub2for(iono.d_alpha1, 10, 2), 12);
                                    line_aux += Rinex_Printer::rightJustify(Rinex_Printer::doub2for(iono.d_alpha2, 10, 2), 12);
                                    line_aux += Rinex_Printer::rightJustify(Rinex_Printer::doub2for(iono.d_alpha3, 10, 2), 12);
                                    line_aux += std::string(7, ' ');
                                    line_aux += Rinex_Printer::leftJustify("IONOSPHERIC CORR", 20);
                                    data.push_back(line_aux);
                                }
                            else if (line_str.find("GPSB", 0) != std::string::npos)
                                {
                                    line_aux += std::string("GPSB");
                                    line_aux += std::string(1, ' ');
                                    line_aux += Rinex_Printer::rightJustify(Rinex_Printer::doub2for(iono.d_beta0, 10, 2), 12);
                                    line_aux += Rinex_Printer::rightJustify(Rinex_Printer::doub2for(iono.d_beta1, 10, 2), 12);
                                    line_aux += Rinex_Printer::rightJustify(Rinex_Printer::doub2for(iono.d_beta2, 10, 2), 12);
                                    line_aux += Rinex_Printer::rightJustify(Rinex_Printer::doub2for(iono.d_beta3, 10, 2), 12);
                                    line_aux += std::string(7, ' ');
                                    line_aux += Rinex_Printer::leftJustify("IONOSPHERIC CORR", 20);
                                    data.push_back(line_aux);
                                }
                            else if (line_str.find("GPUT", 0) != std::string::npos)
                                {
                                    line_aux += std::string("GPUT");
                                    line_aux += Rinex_Printer::rightJustify(Rinex_Printer::doub2for(utc_model.d_A0, 16, 2), 18);
                                    line_aux += Rinex_Printer::rightJustify(Rinex_Printer::doub2for(utc_model.d_A1, 15, 2), 16);
                                    line_aux += Rinex_Printer::rightJustify(boost::lexical_cast<std::string>(utc_model.d_t_OT), 7);
                                    line_aux += Rinex_Printer::rightJustify(boost::lexical_cast<std::string>(utc_model.i_WN_T + 1024), 5);  // valid until 2019
                                    line_aux += std::string(10, ' ');
                                    line_aux += Rinex_Printer::leftJustify("TIME SYSTEM CORR", 20);
                                    data.push_back(line_aux);
                                }
                            else if (line_str.find("LEAP SECONDS", 59) != std::string::npos)
                                {
                                    line_aux += Rinex_Printer::rightJustify(boost::lexical_cast<std::string>(utc_model.d_DeltaT_LS), 6);
                                    line_aux += Rinex_Printer::rightJustify(boost::lexical_cast<std::string>(utc_model.d_DeltaT_LSF), 6);
                                    line_aux += Rinex_Printer::rightJustify(boost::lexical_cast<std::string>(utc_model.i_WN_LSF), 6);
                                    line_aux += Rinex_Printer::rightJustify(boost::lexical_cast<std::string>(utc_model.i_DN), 6);
                                    line_aux += std::string(36, ' ');
                                    line_aux += Rinex_Printer::leftJustify("LEAP SECONDS", 20);
                                    data.push_back(line_aux);
                                }
                            else if (line_str.find("END OF HEADER", 59) != std::string::npos)
                                {
                                    data.push_back(line_str);
                                    no_more_finds = true;
                                }
                            else
                                {
                                    data.push_back(line_str);
                                }
                        }
                }
            else
                {
                    data.push_back(line_str);
                }
        }

    out.close();
    out.open(navfilename, std::ios::out | std::ios::trunc);
    out.seekp(0);
    for (int i = 0; i < static_cast<int>(data.size()) - 1; i++)
        {
            out << data[i] << std::endl;
        }
    out.close();
    out.open(navfilename, std::ios::out | std::ios::app);
    out.seekp(pos);
    std::cout << "The RINEX Navigation file header has been updated with UTC and IONO info." << std::endl;
}


void Rinex_Printer::update_nav_header(std::fstream& out, const Gps_CNAV_Utc_Model& utc_model, const Gps_CNAV_Iono& iono)
{
    std::vector<std::string> data;
    std::string line_aux;

    long pos = out.tellp();
    out.seekp(0);
    data.clear();

    bool no_more_finds = false;
    std::string line_str;

    while (!out.eof())
        {
            std::getline(out, line_str);

            if (!no_more_finds)
                {
                    line_aux.clear();

                    if (line_str.find("GPSA", 0) != std::string::npos)
                        {
                            line_aux += std::string("GPSA");
                            line_aux += std::string(1, ' ');
                            line_aux += Rinex_Printer::rightJustify(Rinex_Printer::doub2for(iono.d_alpha0, 10, 2), 12);
                            line_aux += Rinex_Printer::rightJustify(Rinex_Printer::doub2for(iono.d_alpha1, 10, 2), 12);
                            line_aux += Rinex_Printer::rightJustify(Rinex_Printer::doub2for(iono.d_alpha2, 10, 2), 12);
                            line_aux += Rinex_Printer::rightJustify(Rinex_Printer::doub2for(iono.d_alpha3, 10, 2), 12);
                            line_aux += std::string(7, ' ');
                            line_aux += Rinex_Printer::leftJustify("IONOSPHERIC CORR", 20);
                            data.push_back(line_aux);
                        }
                    else if (line_str.find("GPSB", 0) != std::string::npos)
                        {
                            line_aux += std::string("GPSB");
                            line_aux += std::string(1, ' ');
                            line_aux += Rinex_Printer::rightJustify(Rinex_Printer::doub2for(iono.d_beta0, 10, 2), 12);
                            line_aux += Rinex_Printer::rightJustify(Rinex_Printer::doub2for(iono.d_beta1, 10, 2), 12);
                            line_aux += Rinex_Printer::rightJustify(Rinex_Printer::doub2for(iono.d_beta2, 10, 2), 12);
                            line_aux += Rinex_Printer::rightJustify(Rinex_Printer::doub2for(iono.d_beta3, 10, 2), 12);
                            line_aux += std::string(7, ' ');
                            line_aux += Rinex_Printer::leftJustify("IONOSPHERIC CORR", 20);
                            data.push_back(line_aux);
                        }
                    else if (line_str.find("GPUT", 0) != std::string::npos)
                        {
                            line_aux += std::string("GPUT");
                            line_aux += Rinex_Printer::rightJustify(Rinex_Printer::doub2for(utc_model.d_A0, 16, 2), 18);
                            line_aux += Rinex_Printer::rightJustify(Rinex_Printer::doub2for(utc_model.d_A1, 15, 2), 16);
                            line_aux += Rinex_Printer::rightJustify(boost::lexical_cast<std::string>(utc_model.d_t_OT), 7);
                            line_aux += Rinex_Printer::rightJustify(boost::lexical_cast<std::string>(utc_model.i_WN_T + 1024), 5);  // valid until 2019
                            line_aux += std::string(10, ' ');
                            line_aux += Rinex_Printer::leftJustify("TIME SYSTEM CORR", 20);
                            data.push_back(line_aux);
                        }
                    else if (line_str.find("LEAP SECONDS", 59) != std::string::npos)
                        {
                            line_aux += Rinex_Printer::rightJustify(boost::lexical_cast<std::string>(utc_model.d_DeltaT_LS), 6);
                            line_aux += Rinex_Printer::rightJustify(boost::lexical_cast<std::string>(utc_model.d_DeltaT_LSF), 6);
                            line_aux += Rinex_Printer::rightJustify(boost::lexical_cast<std::string>(utc_model.i_WN_LSF), 6);
                            line_aux += Rinex_Printer::rightJustify(boost::lexical_cast<std::string>(utc_model.i_DN), 6);
                            line_aux += std::string(36, ' ');
                            line_aux += Rinex_Printer::leftJustify("LEAP SECONDS", 20);
                            data.push_back(line_aux);
                        }
                    else if (line_str.find("END OF HEADER", 59) != std::string::npos)
                        {
                            data.push_back(line_str);
                            no_more_finds = true;
                        }
                    else
                        {
                            data.push_back(line_str);
                        }
                }
            else
                {
                    data.push_back(line_str);
                }
        }

    out.close();
    out.open(navfilename, std::ios::out | std::ios::trunc);
    out.seekp(0);
    for (int i = 0; i < static_cast<int>(data.size()) - 1; i++)
        {
            out << data[i] << std::endl;
        }
    out.close();
    out.open(navfilename, std::ios::out | std::ios::app);
    out.seekp(pos);
    std::cout << "The RINEX Navigation file header has been updated with UTC and IONO info." << std::endl;
}


void Rinex_Printer::update_nav_header(std::fstream& out, const Gps_Iono& gps_iono, const Gps_Utc_Model& gps_utc_model, const Galileo_Iono& galileo_iono, const Galileo_Utc_Model& galileo_utc_model, const Galileo_Almanac& galileo_almanac)
{
    std::vector<std::string> data;
    std::string line_aux;

    long pos = out.tellp();
    out.seekp(0);
    data.clear();

    bool no_more_finds = false;
    std::string line_str;

    while (!out.eof())
        {
            std::getline(out, line_str);

            if (!no_more_finds)
                {
                    line_aux.clear();

                    if (line_str.find("GPSA", 0) != std::string::npos)
                        {
                            line_aux += std::string("GPSA");
                            line_aux += std::string(1, ' ');
                            line_aux += Rinex_Printer::rightJustify(Rinex_Printer::doub2for(gps_iono.d_alpha0, 10, 2), 12);
                            line_aux += Rinex_Printer::rightJustify(Rinex_Printer::doub2for(gps_iono.d_alpha1, 10, 2), 12);
                            line_aux += Rinex_Printer::rightJustify(Rinex_Printer::doub2for(gps_iono.d_alpha2, 10, 2), 12);
                            line_aux += Rinex_Printer::rightJustify(Rinex_Printer::doub2for(gps_iono.d_alpha3, 10, 2), 12);
                            line_aux += std::string(7, ' ');
                            line_aux += Rinex_Printer::leftJustify("IONOSPHERIC CORR", 20);
                            data.push_back(line_aux);
                        }
                    else if ((line_str.find("GAL", 0) != std::string::npos) && (line_str.find("IONOSPHERIC CORR", 59) != std::string::npos))
                        {
                            line_aux += std::string("GAL ");
                            line_aux += std::string(1, ' ');
                            line_aux += Rinex_Printer::rightJustify(Rinex_Printer::doub2for(galileo_iono.ai0_5, 10, 2), 12);
                            line_aux += Rinex_Printer::rightJustify(Rinex_Printer::doub2for(galileo_iono.ai1_5, 10, 2), 12);
                            line_aux += Rinex_Printer::rightJustify(Rinex_Printer::doub2for(galileo_iono.ai2_5, 10, 2), 12);
                            double zero = 0.0;
                            line_aux += Rinex_Printer::rightJustify(Rinex_Printer::doub2for(zero, 10, 2), 12);
                            line_aux += std::string(7, ' ');
                            line_aux += Rinex_Printer::leftJustify("IONOSPHERIC CORR", 20);
                            data.push_back(line_aux);
                        }
                    else if ((line_str.find("GPSB", 0) != std::string::npos) && (line_str.find("IONOSPHERIC CORR", 59) != std::string::npos))
                        {
                            line_aux += std::string("GPSB");
                            line_aux += std::string(1, ' ');
                            line_aux += Rinex_Printer::rightJustify(Rinex_Printer::doub2for(gps_iono.d_beta0, 10, 2), 12);
                            line_aux += Rinex_Printer::rightJustify(Rinex_Printer::doub2for(gps_iono.d_beta1, 10, 2), 12);
                            line_aux += Rinex_Printer::rightJustify(Rinex_Printer::doub2for(gps_iono.d_beta2, 10, 2), 12);
                            line_aux += Rinex_Printer::rightJustify(Rinex_Printer::doub2for(gps_iono.d_beta3, 10, 2), 12);
                            line_aux += std::string(7, ' ');
                            line_aux += Rinex_Printer::leftJustify("IONOSPHERIC CORR", 20);
                            data.push_back(line_aux);
                        }
                    else if ((line_str.find("GPUT", 0) != std::string::npos) && (line_str.find("TIME SYSTEM CORR", 59) != std::string::npos))
                        {
                            line_aux += std::string("GPUT");
                            line_aux += Rinex_Printer::rightJustify(Rinex_Printer::doub2for(gps_utc_model.d_A0, 16, 2), 18);
                            line_aux += Rinex_Printer::rightJustify(Rinex_Printer::doub2for(gps_utc_model.d_A1, 15, 2), 16);
                            line_aux += Rinex_Printer::rightJustify(boost::lexical_cast<std::string>(gps_utc_model.d_t_OT), 7);
                            line_aux += Rinex_Printer::rightJustify(boost::lexical_cast<std::string>(gps_utc_model.i_WN_T + 1024), 5);  // valid until 2019
                            line_aux += std::string(10, ' ');
                            line_aux += Rinex_Printer::leftJustify("TIME SYSTEM CORR", 20);
                            data.push_back(line_aux);
                        }
                    else if ((line_str.find("GAUT", 0) != std::string::npos) && (line_str.find("TIME SYSTEM CORR", 59) != std::string::npos))
                        {
                            line_aux += std::string("GAUT");
                            line_aux += Rinex_Printer::rightJustify(Rinex_Printer::doub2for(galileo_utc_model.A0_6, 16, 2), 18);
                            line_aux += Rinex_Printer::rightJustify(Rinex_Printer::doub2for(galileo_utc_model.A1_6, 15, 2), 16);
                            line_aux += Rinex_Printer::rightJustify(boost::lexical_cast<std::string>(galileo_utc_model.t0t_6), 7);
                            line_aux += Rinex_Printer::rightJustify(boost::lexical_cast<std::string>(galileo_utc_model.WNot_6), 5);
                            line_aux += std::string(10, ' ');
                            line_aux += Rinex_Printer::leftJustify("TIME SYSTEM CORR", 20);
                            data.push_back(line_aux);
                        }
                    else if ((line_str.find("GPGA", 0) != std::string::npos) && (line_str.find("TIME SYSTEM CORR", 59) != std::string::npos))
                        {
                            line_aux += std::string("GPGA");
                            line_aux += Rinex_Printer::rightJustify(Rinex_Printer::doub2for(galileo_almanac.A_0G_10, 16, 2), 18);
                            line_aux += Rinex_Printer::rightJustify(Rinex_Printer::doub2for(galileo_almanac.A_1G_10, 15, 2), 16);
                            line_aux += Rinex_Printer::rightJustify(boost::lexical_cast<std::string>(galileo_almanac.t_0G_10), 7);
                            line_aux += Rinex_Printer::rightJustify(boost::lexical_cast<std::string>(galileo_almanac.WN_0G_10), 5);
                            line_aux += std::string(10, ' ');
                            line_aux += Rinex_Printer::leftJustify("TIME SYSTEM CORR", 20);
                            data.push_back(line_aux);
                        }
                    else if (line_str.find("LEAP SECONDS", 59) != std::string::npos)
                        {
                            line_aux += Rinex_Printer::rightJustify(boost::lexical_cast<std::string>(gps_utc_model.d_DeltaT_LS), 6);
                            line_aux += Rinex_Printer::rightJustify(boost::lexical_cast<std::string>(gps_utc_model.d_DeltaT_LSF), 6);
                            line_aux += Rinex_Printer::rightJustify(boost::lexical_cast<std::string>(gps_utc_model.i_WN_LSF), 6);
                            line_aux += Rinex_Printer::rightJustify(boost::lexical_cast<std::string>(gps_utc_model.i_DN), 6);
                            line_aux += std::string(36, ' ');
                            line_aux += Rinex_Printer::leftJustify("LEAP SECONDS", 20);
                            data.push_back(line_aux);
                        }
                    else if (line_str.find("END OF HEADER", 59) != std::string::npos)
                        {
                            data.push_back(line_str);
                            no_more_finds = true;
                        }
                    else
                        {
                            data.push_back(line_str);
                        }
                }
            else
                {
                    data.push_back(line_str);
                }
        }

    out.close();
    out.open(navMixfilename, std::ios::out | std::ios::trunc);
    out.seekp(0);
    for (int i = 0; i < static_cast<int>(data.size()) - 1; i++)
        {
            out << data[i] << std::endl;
        }
    out.close();
    out.open(navMixfilename, std::ios::out | std::ios::app);
    out.seekp(pos);
    std::cout << "The RINEX Navigation file header has been updated with UTC and IONO info." << std::endl;
}


void Rinex_Printer::update_nav_header(std::fstream& out, const Gps_Iono& gps_iono, const Gps_Utc_Model& gps_utc_model, const Glonass_Gnav_Utc_Model& glonass_gnav_utc_model, const Glonass_Gnav_Almanac& glonass_gnav_almanac)
{
    if (glonass_gnav_almanac.i_satellite_freq_channel)
        {
        }  //Avoid compiler warning
    std::vector<std::string> data;
    std::string line_aux;

    long pos = out.tellp();
    out.seekp(0);
    data.clear();

    bool no_more_finds = false;
    std::string line_str;

    while (!out.eof())
        {
            std::getline(out, line_str);

            if (!no_more_finds)
                {
                    line_aux.clear();

                    if (line_str.find("GPSA", 0) != std::string::npos)
                        {
                            line_aux += std::string("GPSA");
                            line_aux += std::string(1, ' ');
                            line_aux += Rinex_Printer::rightJustify(Rinex_Printer::doub2for(gps_iono.d_alpha0, 10, 2), 12);
                            line_aux += Rinex_Printer::rightJustify(Rinex_Printer::doub2for(gps_iono.d_alpha1, 10, 2), 12);
                            line_aux += Rinex_Printer::rightJustify(Rinex_Printer::doub2for(gps_iono.d_alpha2, 10, 2), 12);
                            line_aux += Rinex_Printer::rightJustify(Rinex_Printer::doub2for(gps_iono.d_alpha3, 10, 2), 12);
                            line_aux += std::string(7, ' ');
                            line_aux += Rinex_Printer::leftJustify("IONOSPHERIC CORR", 20);
                            data.push_back(line_aux);
                        }
                    else if ((line_str.find("GPUT", 0) != std::string::npos) && (line_str.find("TIME SYSTEM CORR", 59) != std::string::npos))
                        {
                            line_aux += std::string("GPUT");
                            line_aux += Rinex_Printer::rightJustify(Rinex_Printer::doub2for(gps_utc_model.d_A0, 16, 2), 18);
                            line_aux += Rinex_Printer::rightJustify(Rinex_Printer::doub2for(gps_utc_model.d_A1, 15, 2), 16);
                            line_aux += Rinex_Printer::rightJustify(boost::lexical_cast<std::string>(gps_utc_model.d_t_OT), 7);
                            line_aux += Rinex_Printer::rightJustify(boost::lexical_cast<std::string>(gps_utc_model.i_WN_T + 1024), 5);  // valid until 2019
                            line_aux += std::string(10, ' ');
                            line_aux += Rinex_Printer::leftJustify("TIME SYSTEM CORR", 20);
                            data.push_back(line_aux);
                        }
                    else if ((line_str.find("GLUT", 0) != std::string::npos) && (line_str.find("TIME SYSTEM CORR", 59) != std::string::npos))
                        {
                            line_aux += std::string("GLUT");
                            line_aux += Rinex_Printer::rightJustify(Rinex_Printer::doub2for(glonass_gnav_utc_model.d_tau_c, 16, 2), 18);
                            line_aux += Rinex_Printer::rightJustify(Rinex_Printer::doub2for(0.0, 15, 2), 16);
                            line_aux += Rinex_Printer::rightJustify(boost::lexical_cast<std::string>(0.0), 7);
                            line_aux += Rinex_Printer::rightJustify(boost::lexical_cast<std::string>(0.0), 5);
                            line_aux += std::string(10, ' ');
                            line_aux += Rinex_Printer::leftJustify("TIME SYSTEM CORR", 20);
                            data.push_back(line_aux);
                        }
                    else if ((line_str.find("GLGP", 0) != std::string::npos) && (line_str.find("TIME SYSTEM CORR", 59) != std::string::npos))
                        {
                            line_aux += std::string("GLGP");
                            line_aux += Rinex_Printer::rightJustify(Rinex_Printer::doub2for(glonass_gnav_utc_model.d_tau_gps, 16, 2), 18);
                            line_aux += Rinex_Printer::rightJustify(Rinex_Printer::doub2for(0.0, 15, 2), 16);
                            line_aux += Rinex_Printer::rightJustify(boost::lexical_cast<std::string>(0.0), 7);
                            line_aux += Rinex_Printer::rightJustify(boost::lexical_cast<std::string>(0.0), 5);
                            line_aux += std::string(10, ' ');
                            line_aux += Rinex_Printer::leftJustify("TIME SYSTEM CORR", 20);
                            data.push_back(line_aux);
                        }
                    else if (line_str.find("LEAP SECONDS", 59) != std::string::npos)
                        {
                            line_aux += Rinex_Printer::rightJustify(boost::lexical_cast<std::string>(gps_utc_model.d_DeltaT_LS), 6);
                            line_aux += Rinex_Printer::rightJustify(boost::lexical_cast<std::string>(gps_utc_model.d_DeltaT_LSF), 6);
                            line_aux += Rinex_Printer::rightJustify(boost::lexical_cast<std::string>(gps_utc_model.i_WN_LSF), 6);
                            line_aux += Rinex_Printer::rightJustify(boost::lexical_cast<std::string>(gps_utc_model.i_DN), 6);
                            line_aux += std::string(36, ' ');
                            line_aux += Rinex_Printer::leftJustify("LEAP SECONDS", 20);
                            data.push_back(line_aux);
                        }
                    else if (line_str.find("END OF HEADER", 59) != std::string::npos)
                        {
                            data.push_back(line_str);
                            no_more_finds = true;
                        }
                    else
                        {
                            data.push_back(line_str);
                        }
                }
            else
                {
                    data.push_back(line_str);
                }
        }

    out.close();
    out.open(navMixfilename, std::ios::out | std::ios::trunc);
    out.seekp(0);
    for (int i = 0; i < (int)data.size() - 1; i++)
        {
            out << data[i] << std::endl;
        }
    out.close();
    out.open(navMixfilename, std::ios::out | std::ios::app);
    out.seekp(pos);
    std::cout << "The RINEX Navigation file header has been updated with UTC and IONO info." << std::endl;
}


void Rinex_Printer::update_nav_header(std::fstream& out, const Gps_CNAV_Iono& gps_iono, const Gps_CNAV_Utc_Model& gps_utc_model, const Glonass_Gnav_Utc_Model& glonass_gnav_utc_model, const Glonass_Gnav_Almanac& glonass_gnav_almanac)
{
    if (glonass_gnav_almanac.i_satellite_freq_channel)
        {
        }  //Avoid compiler warning
    std::vector<std::string> data;
    std::string line_aux;

    long pos = out.tellp();
    out.seekp(0);
    data.clear();

    bool no_more_finds = false;
    std::string line_str;

    while (!out.eof())
        {
            std::getline(out, line_str);

            if (!no_more_finds)
                {
                    line_aux.clear();

                    if (line_str.find("GPSA", 0) != std::string::npos)
                        {
                            line_aux += std::string("GPSA");
                            line_aux += std::string(1, ' ');
                            line_aux += Rinex_Printer::rightJustify(Rinex_Printer::doub2for(gps_iono.d_alpha0, 10, 2), 12);
                            line_aux += Rinex_Printer::rightJustify(Rinex_Printer::doub2for(gps_iono.d_alpha1, 10, 2), 12);
                            line_aux += Rinex_Printer::rightJustify(Rinex_Printer::doub2for(gps_iono.d_alpha2, 10, 2), 12);
                            line_aux += Rinex_Printer::rightJustify(Rinex_Printer::doub2for(gps_iono.d_alpha3, 10, 2), 12);
                            line_aux += std::string(7, ' ');
                            line_aux += Rinex_Printer::leftJustify("IONOSPHERIC CORR", 20);
                            data.push_back(line_aux);
                        }
                    else if ((line_str.find("GPUT", 0) != std::string::npos) && (line_str.find("TIME SYSTEM CORR", 59) != std::string::npos))
                        {
                            line_aux += std::string("GPUT");
                            line_aux += Rinex_Printer::rightJustify(Rinex_Printer::doub2for(gps_utc_model.d_A0, 16, 2), 18);
                            line_aux += Rinex_Printer::rightJustify(Rinex_Printer::doub2for(gps_utc_model.d_A1, 15, 2), 16);
                            line_aux += Rinex_Printer::rightJustify(boost::lexical_cast<std::string>(gps_utc_model.d_t_OT), 7);
                            line_aux += Rinex_Printer::rightJustify(boost::lexical_cast<std::string>(gps_utc_model.i_WN_T + 1024), 5);  // valid until 2019
                            line_aux += std::string(10, ' ');
                            line_aux += Rinex_Printer::leftJustify("TIME SYSTEM CORR", 20);
                            data.push_back(line_aux);
                        }
                    else if ((line_str.find("GLUT", 0) != std::string::npos) && (line_str.find("TIME SYSTEM CORR", 59) != std::string::npos))
                        {
                            line_aux += std::string("GLUT");
                            line_aux += Rinex_Printer::rightJustify(Rinex_Printer::doub2for(glonass_gnav_utc_model.d_tau_c, 16, 2), 18);
                            line_aux += Rinex_Printer::rightJustify(Rinex_Printer::doub2for(0.0, 15, 2), 16);
                            line_aux += Rinex_Printer::rightJustify(boost::lexical_cast<std::string>(0.0), 7);
                            line_aux += Rinex_Printer::rightJustify(boost::lexical_cast<std::string>(0.0), 5);
                            line_aux += std::string(10, ' ');
                            line_aux += Rinex_Printer::leftJustify("TIME SYSTEM CORR", 20);
                            data.push_back(line_aux);
                        }
                    else if ((line_str.find("GLGP", 0) != std::string::npos) && (line_str.find("TIME SYSTEM CORR", 59) != std::string::npos))
                        {
                            line_aux += std::string("GLGP");
                            line_aux += Rinex_Printer::rightJustify(Rinex_Printer::doub2for(glonass_gnav_utc_model.d_tau_gps, 16, 2), 18);
                            line_aux += Rinex_Printer::rightJustify(Rinex_Printer::doub2for(0.0, 15, 2), 16);
                            line_aux += Rinex_Printer::rightJustify(boost::lexical_cast<std::string>(0.0), 7);
                            line_aux += Rinex_Printer::rightJustify(boost::lexical_cast<std::string>(0.0), 5);
                            line_aux += std::string(10, ' ');
                            line_aux += Rinex_Printer::leftJustify("TIME SYSTEM CORR", 20);
                            data.push_back(line_aux);
                        }
                    else if (line_str.find("LEAP SECONDS", 59) != std::string::npos)
                        {
                            line_aux += Rinex_Printer::rightJustify(boost::lexical_cast<std::string>(gps_utc_model.d_DeltaT_LS), 6);
                            line_aux += Rinex_Printer::rightJustify(boost::lexical_cast<std::string>(gps_utc_model.d_DeltaT_LSF), 6);
                            line_aux += Rinex_Printer::rightJustify(boost::lexical_cast<std::string>(gps_utc_model.i_WN_LSF), 6);
                            line_aux += Rinex_Printer::rightJustify(boost::lexical_cast<std::string>(gps_utc_model.i_DN), 6);
                            line_aux += std::string(36, ' ');
                            line_aux += Rinex_Printer::leftJustify("LEAP SECONDS", 20);
                            data.push_back(line_aux);
                        }
                    else if (line_str.find("END OF HEADER", 59) != std::string::npos)
                        {
                            data.push_back(line_str);
                            no_more_finds = true;
                        }
                    else
                        {
                            data.push_back(line_str);
                        }
                }
            else
                {
                    data.push_back(line_str);
                }
        }

    out.close();
    out.open(navMixfilename, std::ios::out | std::ios::trunc);
    out.seekp(0);
    for (int i = 0; i < (int)data.size() - 1; i++)
        {
            out << data[i] << std::endl;
        }
    out.close();
    out.open(navMixfilename, std::ios::out | std::ios::app);
    out.seekp(pos);
    std::cout << "The RINEX Navigation file header has been updated with UTC and IONO info." << std::endl;
}


void Rinex_Printer::update_nav_header(std::fstream& out, const Galileo_Iono& galileo_iono, const Galileo_Utc_Model& galileo_utc_model, const Galileo_Almanac& galileo_almanac, const Glonass_Gnav_Utc_Model& glonass_gnav_utc_model, const Glonass_Gnav_Almanac& glonass_gnav_almanac)
{
    if (glonass_gnav_almanac.i_satellite_freq_channel)
        {
        }  //Avoid compiler warning
    //Avoid compiler warning, there is not time system correction between Galileo and GLONASS
    if (galileo_almanac.A_0G_10)
        {
        }
    std::vector<std::string> data;
    std::string line_aux;

    long pos = out.tellp();
    out.seekp(0);
    data.clear();

    bool no_more_finds = false;
    std::string line_str;

    while (!out.eof())
        {
            std::getline(out, line_str);

            if (!no_more_finds)
                {
                    line_aux.clear();

                    if ((line_str.find("GAL", 0) != std::string::npos) && (line_str.find("IONOSPHERIC CORR", 59) != std::string::npos))
                        {
                            line_aux += std::string("GAL ");
                            line_aux += std::string(1, ' ');
                            line_aux += Rinex_Printer::rightJustify(Rinex_Printer::doub2for(galileo_iono.ai0_5, 10, 2), 12);
                            line_aux += Rinex_Printer::rightJustify(Rinex_Printer::doub2for(galileo_iono.ai1_5, 10, 2), 12);
                            line_aux += Rinex_Printer::rightJustify(Rinex_Printer::doub2for(galileo_iono.ai2_5, 10, 2), 12);
                            double zero = 0.0;
                            line_aux += Rinex_Printer::rightJustify(Rinex_Printer::doub2for(zero, 10, 2), 12);
                            line_aux += std::string(7, ' ');
                            line_aux += Rinex_Printer::leftJustify("IONOSPHERIC CORR", 20);
                            data.push_back(line_aux);
                        }
                    else if ((line_str.find("GAUT", 0) != std::string::npos) && (line_str.find("TIME SYSTEM CORR", 59) != std::string::npos))
                        {
                            line_aux += std::string("GAUT");
                            line_aux += Rinex_Printer::rightJustify(Rinex_Printer::doub2for(galileo_utc_model.A0_6, 16, 2), 18);
                            line_aux += Rinex_Printer::rightJustify(Rinex_Printer::doub2for(galileo_utc_model.A1_6, 15, 2), 16);
                            line_aux += Rinex_Printer::rightJustify(boost::lexical_cast<std::string>(galileo_utc_model.t0t_6), 7);
                            line_aux += Rinex_Printer::rightJustify(boost::lexical_cast<std::string>(galileo_utc_model.WNot_6), 5);
                            line_aux += std::string(10, ' ');
                            line_aux += Rinex_Printer::leftJustify("TIME SYSTEM CORR", 20);
                            data.push_back(line_aux);
                        }
                    else if ((line_str.find("GLUT", 0) != std::string::npos) && (line_str.find("TIME SYSTEM CORR", 59) != std::string::npos))
                        {
                            line_aux += std::string("GLUT");
                            line_aux += Rinex_Printer::rightJustify(Rinex_Printer::doub2for(glonass_gnav_utc_model.d_tau_c, 16, 2), 18);
                            line_aux += Rinex_Printer::rightJustify(Rinex_Printer::doub2for(0.0, 15, 2), 16);
                            line_aux += Rinex_Printer::rightJustify(boost::lexical_cast<std::string>(0.0), 7);
                            line_aux += Rinex_Printer::rightJustify(boost::lexical_cast<std::string>(0.0), 5);
                            line_aux += std::string(10, ' ');
                            line_aux += Rinex_Printer::leftJustify("TIME SYSTEM CORR", 20);
                            data.push_back(line_aux);
                        }
                    else if (line_str.find("LEAP SECONDS", 59) != std::string::npos)
                        {
                            line_aux += Rinex_Printer::rightJustify(boost::lexical_cast<std::string>(galileo_utc_model.Delta_tLS_6), 6);
                            line_aux += Rinex_Printer::rightJustify(boost::lexical_cast<std::string>(galileo_utc_model.Delta_tLSF_6), 6);
                            line_aux += Rinex_Printer::rightJustify(boost::lexical_cast<std::string>(galileo_utc_model.WN_LSF_6), 6);
                            line_aux += Rinex_Printer::rightJustify(boost::lexical_cast<std::string>(galileo_utc_model.DN_6), 6);
                            line_aux += std::string(36, ' ');
                            line_aux += Rinex_Printer::leftJustify("LEAP SECONDS", 20);
                            data.push_back(line_aux);
                        }
                    else if (line_str.find("END OF HEADER", 59) != std::string::npos)
                        {
                            data.push_back(line_str);
                            no_more_finds = true;
                        }
                    else
                        {
                            data.push_back(line_str);
                        }
                }
            else
                {
                    data.push_back(line_str);
                }
        }

    out.close();
    out.open(navMixfilename, std::ios::out | std::ios::trunc);
    out.seekp(0);
    for (int i = 0; i < (int)data.size() - 1; i++)
        {
            out << data[i] << std::endl;
        }
    out.close();
    out.open(navMixfilename, std::ios::out | std::ios::app);
    out.seekp(pos);
    std::cout << "The RINEX Navigation file header has been updated with UTC and IONO info." << std::endl;
}


void Rinex_Printer::log_rinex_nav(std::fstream& out, const std::map<int, Gps_Ephemeris>& eph_map)
{
    std::string line;
    std::map<int, Gps_Ephemeris>::const_iterator gps_ephemeris_iter;

    for (gps_ephemeris_iter = eph_map.cbegin();
         gps_ephemeris_iter != eph_map.cend();
         gps_ephemeris_iter++)
        {
            // -------- SV / EPOCH / SV CLK
            boost::posix_time::ptime p_utc_time = Rinex_Printer::compute_GPS_time(gps_ephemeris_iter->second, gps_ephemeris_iter->second.d_Toc);
            std::string timestring = boost::posix_time::to_iso_string(p_utc_time);
            std::string month(timestring, 4, 2);
            std::string day(timestring, 6, 2);
            std::string hour(timestring, 9, 2);
            std::string minutes(timestring, 11, 2);
            std::string seconds(timestring, 13, 2);
            if (version == 2)
                {
                    line += Rinex_Printer::rightJustify(boost::lexical_cast<std::string>(gps_ephemeris_iter->second.i_satellite_PRN), 2);
                    line += std::string(1, ' ');
                    std::string year(timestring, 2, 2);
                    line += year;
                    line += std::string(1, ' ');
                    if (boost::lexical_cast<int>(month) < 10)
                        {
                            line += std::string(1, ' ');
                            line += std::string(month, 1, 1);
                        }
                    else
                        {
                            line += month;
                        }
                    line += std::string(1, ' ');
                    if (boost::lexical_cast<int>(day) < 10)
                        {
                            line += std::string(1, ' ');
                            line += std::string(day, 1, 1);
                        }
                    else
                        {
                            line += day;
                        }
                    line += std::string(1, ' ');
                    if (boost::lexical_cast<int>(hour) < 10)
                        {
                            line += std::string(1, ' ');
                            line += std::string(hour, 1, 1);
                        }
                    else
                        {
                            line += hour;
                        }
                    line += std::string(1, ' ');
                    if (boost::lexical_cast<int>(minutes) < 10)
                        {
                            line += std::string(1, ' ');
                            line += std::string(minutes, 1, 1);
                        }
                    else
                        {
                            line += minutes;
                        }
                    line += std::string(1, ' ');
                    if (boost::lexical_cast<int>(seconds) < 10)
                        {
                            line += std::string(1, ' ');
                            line += std::string(seconds, 1, 1);
                        }
                    else
                        {
                            line += seconds;
                        }
                    line += std::string(1, '.');
                    std::string decimal = std::string("0");
                    if (timestring.size() > 16)
                        {
                            std::string decimal(timestring, 16, 1);
                        }
                    line += decimal;
                    line += std::string(1, ' ');
                    line += Rinex_Printer::doub2for(gps_ephemeris_iter->second.d_A_f0, 18, 2);
                    line += std::string(1, ' ');
                    line += Rinex_Printer::doub2for(gps_ephemeris_iter->second.d_A_f1, 18, 2);
                    line += std::string(1, ' ');
                    line += Rinex_Printer::doub2for(gps_ephemeris_iter->second.d_A_f2, 18, 2);
                    line += std::string(1, ' ');
                }
            if (version == 3)
                {
                    line += satelliteSystem["GPS"];
                    if (gps_ephemeris_iter->second.i_satellite_PRN < 10) line += std::string("0");
                    line += boost::lexical_cast<std::string>(gps_ephemeris_iter->second.i_satellite_PRN);
                    std::string year(timestring, 0, 4);
                    line += std::string(1, ' ');
                    line += year;
                    line += std::string(1, ' ');
                    line += month;
                    line += std::string(1, ' ');
                    line += day;
                    line += std::string(1, ' ');
                    line += hour;
                    line += std::string(1, ' ');
                    line += minutes;
                    line += std::string(1, ' ');
                    line += seconds;
                    line += std::string(1, ' ');
                    line += Rinex_Printer::doub2for(gps_ephemeris_iter->second.d_A_f0, 18, 2);
                    line += std::string(1, ' ');
                    line += Rinex_Printer::doub2for(gps_ephemeris_iter->second.d_A_f1, 18, 2);
                    line += std::string(1, ' ');
                    line += Rinex_Printer::doub2for(gps_ephemeris_iter->second.d_A_f2, 18, 2);
                }
            Rinex_Printer::lengthCheck(line);
            out << line << std::endl;

            // -------- BROADCAST ORBIT - 1
            line.clear();

            if (version == 2)
                {
                    line += std::string(4, ' ');
                }
            if (version == 3)
                {
                    line += std::string(5, ' ');
                }
            // If there is a discontinued reception the ephemeris is not validated
            if (gps_ephemeris_iter->second.d_IODE_SF2 == gps_ephemeris_iter->second.d_IODE_SF3)
                {
                    line += Rinex_Printer::doub2for(gps_ephemeris_iter->second.d_IODE_SF2, 18, 2);
                }
            else
                {
                    LOG(WARNING) << "Discontinued reception of Frame 2 and 3";
                }
            line += std::string(1, ' ');
            line += Rinex_Printer::doub2for(gps_ephemeris_iter->second.d_Crs, 18, 2);
            line += std::string(1, ' ');
            line += Rinex_Printer::doub2for(gps_ephemeris_iter->second.d_Delta_n, 18, 2);
            line += std::string(1, ' ');
            line += Rinex_Printer::doub2for(gps_ephemeris_iter->second.d_M_0, 18, 2);
            if (version == 2)
                {
                    line += std::string(1, ' ');
                }
            Rinex_Printer::lengthCheck(line);
            out << line << std::endl;

            // -------- BROADCAST ORBIT - 2
            line.clear();
            if (version == 2)
                {
                    line += std::string(4, ' ');
                }
            if (version == 3)
                {
                    line += std::string(5, ' ');
                }
            line += Rinex_Printer::doub2for(gps_ephemeris_iter->second.d_Cuc, 18, 2);
            line += std::string(1, ' ');
            line += Rinex_Printer::doub2for(gps_ephemeris_iter->second.d_e_eccentricity, 18, 2);
            line += std::string(1, ' ');
            line += Rinex_Printer::doub2for(gps_ephemeris_iter->second.d_Cus, 18, 2);
            line += std::string(1, ' ');
            line += Rinex_Printer::doub2for(gps_ephemeris_iter->second.d_sqrt_A, 18, 2);
            if (version == 2)
                {
                    line += std::string(1, ' ');
                }
            Rinex_Printer::lengthCheck(line);
            out << line << std::endl;

            // -------- BROADCAST ORBIT - 3
            line.clear();
            if (version == 2)
                {
                    line += std::string(4, ' ');
                }
            if (version == 3)
                {
                    line += std::string(5, ' ');
                }
            line += Rinex_Printer::doub2for(gps_ephemeris_iter->second.d_Toe, 18, 2);
            line += std::string(1, ' ');
            line += Rinex_Printer::doub2for(gps_ephemeris_iter->second.d_Cic, 18, 2);
            line += std::string(1, ' ');
            line += Rinex_Printer::doub2for(gps_ephemeris_iter->second.d_OMEGA0, 18, 2);
            line += std::string(1, ' ');
            line += Rinex_Printer::doub2for(gps_ephemeris_iter->second.d_Cis, 18, 2);
            if (version == 2)
                {
                    line += std::string(1, ' ');
                }
            Rinex_Printer::lengthCheck(line);
            out << line << std::endl;

            // -------- BROADCAST ORBIT - 4
            line.clear();
            if (version == 2)
                {
                    line += std::string(4, ' ');
                }
            if (version == 3)
                {
                    line += std::string(5, ' ');
                }
            line += Rinex_Printer::doub2for(gps_ephemeris_iter->second.d_i_0, 18, 2);
            line += std::string(1, ' ');
            line += Rinex_Printer::doub2for(gps_ephemeris_iter->second.d_Crc, 18, 2);
            line += std::string(1, ' ');
            line += Rinex_Printer::doub2for(gps_ephemeris_iter->second.d_OMEGA, 18, 2);
            line += std::string(1, ' ');
            line += Rinex_Printer::doub2for(gps_ephemeris_iter->second.d_OMEGA_DOT, 18, 2);
            if (version == 2)
                {
                    line += std::string(1, ' ');
                }
            Rinex_Printer::lengthCheck(line);
            out << line << std::endl;

            // -------- BROADCAST ORBIT - 5
            line.clear();
            if (version == 2)
                {
                    line += std::string(4, ' ');
                }
            if (version == 3)
                {
                    line += std::string(5, ' ');
                }
            line += Rinex_Printer::doub2for(gps_ephemeris_iter->second.d_IDOT, 18, 2);
            line += std::string(1, ' ');
            line += Rinex_Printer::doub2for(static_cast<double>(gps_ephemeris_iter->second.i_code_on_L2), 18, 2);
            line += std::string(1, ' ');
            double GPS_week_continuous_number = static_cast<double>(gps_ephemeris_iter->second.i_GPS_week + 1024);  // valid until April 7, 2019 (check http://www.colorado.edu/geography/gcraft/notes/gps/gpseow.htm)
            line += Rinex_Printer::doub2for(GPS_week_continuous_number, 18, 2);
            line += std::string(1, ' ');
            line += Rinex_Printer::doub2for(static_cast<double>(gps_ephemeris_iter->second.i_code_on_L2), 18, 2);
            if (version == 2)
                {
                    line += std::string(1, ' ');
                }
            Rinex_Printer::lengthCheck(line);
            out << line << std::endl;


            // -------- BROADCAST ORBIT - 6
            line.clear();
            if (version == 2)
                {
                    line += std::string(4, ' ');
                }
            if (version == 3)
                {
                    line += std::string(5, ' ');
                }
            line += Rinex_Printer::doub2for(static_cast<double>(gps_ephemeris_iter->second.i_SV_accuracy), 18, 2);
            line += std::string(1, ' ');
            line += Rinex_Printer::doub2for(static_cast<double>(gps_ephemeris_iter->second.i_SV_health), 18, 2);
            line += std::string(1, ' ');
            line += Rinex_Printer::doub2for(gps_ephemeris_iter->second.d_TGD, 18, 2);
            line += std::string(1, ' ');
            line += Rinex_Printer::doub2for(gps_ephemeris_iter->second.d_IODC, 18, 2);
            if (version == 2)
                {
                    line += std::string(1, ' ');
                }
            Rinex_Printer::lengthCheck(line);
            out << line << std::endl;

            // -------- BROADCAST ORBIT - 7
            line.clear();
            if (version == 2)
                {
                    line += std::string(4, ' ');
                }
            if (version == 3)
                {
                    line += std::string(5, ' ');
                }
            line += Rinex_Printer::doub2for(gps_ephemeris_iter->second.d_TOW, 18, 2);
            line += std::string(1, ' ');
            double curve_fit_interval = 4;

            if (gps_ephemeris_iter->second.satelliteBlock.at(gps_ephemeris_iter->second.i_satellite_PRN).compare("IIA"))
                {
                    // Block II/IIA (Table 20-XI IS-GPS-200E )
                    if ((gps_ephemeris_iter->second.d_IODC > 239) && (gps_ephemeris_iter->second.d_IODC < 248)) curve_fit_interval = 8;
                    if (((gps_ephemeris_iter->second.d_IODC > 247) && (gps_ephemeris_iter->second.d_IODC < 256)) || (gps_ephemeris_iter->second.d_IODC == 496)) curve_fit_interval = 14;
                    if ((gps_ephemeris_iter->second.d_IODC > 496) && (gps_ephemeris_iter->second.d_IODC < 504)) curve_fit_interval = 26;
                    if ((gps_ephemeris_iter->second.d_IODC > 503) && (gps_ephemeris_iter->second.d_IODC < 511)) curve_fit_interval = 50;
                    if (((gps_ephemeris_iter->second.d_IODC > 751) && (gps_ephemeris_iter->second.d_IODC < 757)) || (gps_ephemeris_iter->second.d_IODC == 511)) curve_fit_interval = 74;
                    if (gps_ephemeris_iter->second.d_IODC == 757) curve_fit_interval = 98;
                }

            if ((gps_ephemeris_iter->second.satelliteBlock.at(gps_ephemeris_iter->second.i_satellite_PRN).compare("IIR") == 0) ||
                (gps_ephemeris_iter->second.satelliteBlock.at(gps_ephemeris_iter->second.i_satellite_PRN).compare("IIR-M") == 0) ||
                (gps_ephemeris_iter->second.satelliteBlock.at(gps_ephemeris_iter->second.i_satellite_PRN).compare("IIF") == 0) ||
                (gps_ephemeris_iter->second.satelliteBlock.at(gps_ephemeris_iter->second.i_satellite_PRN).compare("IIIA") == 0))
                {
                    // Block IIR/IIR-M/IIF/IIIA (Table 20-XII IS-GPS-200E )
                    if ((gps_ephemeris_iter->second.d_IODC > 239) && (gps_ephemeris_iter->second.d_IODC < 248)) curve_fit_interval = 8;
                    if (((gps_ephemeris_iter->second.d_IODC > 247) && (gps_ephemeris_iter->second.d_IODC < 256)) || (gps_ephemeris_iter->second.d_IODC == 496)) curve_fit_interval = 14;
                    if (((gps_ephemeris_iter->second.d_IODC > 496) && (gps_ephemeris_iter->second.d_IODC < 504)) || ((gps_ephemeris_iter->second.d_IODC > 1020) && (gps_ephemeris_iter->second.d_IODC < 1024))) curve_fit_interval = 26;
                }
            line += Rinex_Printer::doub2for(curve_fit_interval, 18, 2);
            line += std::string(1, ' ');
            line += std::string(18, ' ');  // spare
            line += std::string(1, ' ');
            line += std::string(18, ' ');  // spare
            if (version == 2)
                {
                    line += std::string(1, ' ');
                }
            Rinex_Printer::lengthCheck(line);
            out << line << std::endl;
            line.clear();
        }
}


void Rinex_Printer::log_rinex_nav(std::fstream& out, const std::map<int, Gps_CNAV_Ephemeris>& eph_map)
{
    std::string line;
    std::map<int, Gps_CNAV_Ephemeris>::const_iterator gps_ephemeris_iter;

    for (gps_ephemeris_iter = eph_map.cbegin();
         gps_ephemeris_iter != eph_map.cend();
         gps_ephemeris_iter++)
        {
            // -------- SV / EPOCH / SV CLK
            boost::posix_time::ptime p_utc_time = Rinex_Printer::compute_GPS_time(gps_ephemeris_iter->second, gps_ephemeris_iter->second.d_Toc);
            std::string timestring = boost::posix_time::to_iso_string(p_utc_time);
            std::string month(timestring, 4, 2);
            std::string day(timestring, 6, 2);
            std::string hour(timestring, 9, 2);
            std::string minutes(timestring, 11, 2);
            std::string seconds(timestring, 13, 2);
            line += satelliteSystem["GPS"];
            if (gps_ephemeris_iter->second.i_satellite_PRN < 10) line += std::string("0");
            line += boost::lexical_cast<std::string>(gps_ephemeris_iter->second.i_satellite_PRN);
            std::string year(timestring, 0, 4);
            line += std::string(1, ' ');
            line += year;
            line += std::string(1, ' ');
            line += month;
            line += std::string(1, ' ');
            line += day;
            line += std::string(1, ' ');
            line += hour;
            line += std::string(1, ' ');
            line += minutes;
            line += std::string(1, ' ');
            line += seconds;
            line += std::string(1, ' ');
            line += Rinex_Printer::doub2for(gps_ephemeris_iter->second.d_A_f0, 18, 2);
            line += std::string(1, ' ');
            line += Rinex_Printer::doub2for(gps_ephemeris_iter->second.d_A_f1, 18, 2);
            line += std::string(1, ' ');
            line += Rinex_Printer::doub2for(gps_ephemeris_iter->second.d_A_f2, 18, 2);
            Rinex_Printer::lengthCheck(line);
            out << line << std::endl;

            // -------- BROADCAST ORBIT - 1
            line.clear();
            line += std::string(5, ' ');
            // If there is no IODE in CNAV, so we check if Toe in message Type 10, Toe in Message type 11 and Toc in message types 30-37.
            // Whenever these three terms do not match, a data set cutover has occurred and new data must be collected.
            // See IS-GPS-200H, p. 155
            if (!((gps_ephemeris_iter->second.d_Toe1 == gps_ephemeris_iter->second.d_Toe2) && (gps_ephemeris_iter->second.d_Toe1 == gps_ephemeris_iter->second.d_Toc)))  // Toe1: Toe in message type 10,  Toe2: Toe in message type 11
                {
                    // Toe1: Toe in message type 10,  Toe2: Toe in message type 11,
                    fake_cnav_iode = fake_cnav_iode + 1;
                    if (fake_cnav_iode == 240) fake_cnav_iode = 1;
                }

            line += Rinex_Printer::doub2for(fake_cnav_iode, 18, 2);
            line += std::string(1, ' ');
            line += Rinex_Printer::doub2for(gps_ephemeris_iter->second.d_Crs, 18, 2);
            line += std::string(1, ' ');
            line += Rinex_Printer::doub2for(gps_ephemeris_iter->second.d_Delta_n, 18, 2);
            line += std::string(1, ' ');
            line += Rinex_Printer::doub2for(gps_ephemeris_iter->second.d_M_0, 18, 2);
            Rinex_Printer::lengthCheck(line);
            out << line << std::endl;

            // -------- BROADCAST ORBIT - 2
            line.clear();
            line += std::string(5, ' ');
            line += Rinex_Printer::doub2for(gps_ephemeris_iter->second.d_Cuc, 18, 2);
            line += std::string(1, ' ');
            line += Rinex_Printer::doub2for(gps_ephemeris_iter->second.d_e_eccentricity, 18, 2);
            line += std::string(1, ' ');
            line += Rinex_Printer::doub2for(gps_ephemeris_iter->second.d_Cus, 18, 2);
            line += std::string(1, ' ');
            const double A_REF = 26559710.0;  // See IS-GPS-200H,  pp. 163
            double sqrt_A = sqrt(A_REF + gps_ephemeris_iter->second.d_DELTA_A);
            line += Rinex_Printer::doub2for(sqrt_A, 18, 2);
            Rinex_Printer::lengthCheck(line);
            out << line << std::endl;

            // -------- BROADCAST ORBIT - 3
            line.clear();
            line += std::string(5, ' ');
            line += Rinex_Printer::doub2for(std::max(gps_ephemeris_iter->second.d_Toe1, gps_ephemeris_iter->second.d_Toe2), 18, 2);
            line += std::string(1, ' ');
            line += Rinex_Printer::doub2for(gps_ephemeris_iter->second.d_Cic, 18, 2);
            line += std::string(1, ' ');
            line += Rinex_Printer::doub2for(gps_ephemeris_iter->second.d_OMEGA0, 18, 2);
            line += std::string(1, ' ');
            line += Rinex_Printer::doub2for(gps_ephemeris_iter->second.d_Cis, 18, 2);
            Rinex_Printer::lengthCheck(line);
            out << line << std::endl;

            // -------- BROADCAST ORBIT - 4
            line.clear();
            line += std::string(5, ' ');
            line += Rinex_Printer::doub2for(gps_ephemeris_iter->second.d_i_0, 18, 2);
            line += std::string(1, ' ');
            line += Rinex_Printer::doub2for(gps_ephemeris_iter->second.d_Crc, 18, 2);
            line += std::string(1, ' ');
            line += Rinex_Printer::doub2for(gps_ephemeris_iter->second.d_OMEGA, 18, 2);
            line += std::string(1, ' ');
            const double OMEGA_DOT_REF = -2.6e-9;  // semicircles / s, see IS-GPS-200H pp. 164
            double OMEGA_DOT = OMEGA_DOT_REF + gps_ephemeris_iter->second.d_DELTA_OMEGA_DOT;
            line += Rinex_Printer::doub2for(OMEGA_DOT, 18, 2);
            Rinex_Printer::lengthCheck(line);
            out << line << std::endl;

            // -------- BROADCAST ORBIT - 5
            line.clear();
            line += std::string(5, ' ');
            line += Rinex_Printer::doub2for(gps_ephemeris_iter->second.d_IDOT, 18, 2);
            line += std::string(1, ' ');
            // No data flag for L2 P code
            double my_zero = 0.0;
            line += Rinex_Printer::doub2for(my_zero, 18, 2);
            line += std::string(1, ' ');
            double GPS_week_continuous_number = static_cast<double>(gps_ephemeris_iter->second.i_GPS_week + 1024);  // valid until April 7, 2019 (check http://www.colorado.edu/geography/gcraft/notes/gps/gpseow.htm)
            line += Rinex_Printer::doub2for(GPS_week_continuous_number, 18, 2);
            line += std::string(1, ' ');
            line += Rinex_Printer::doub2for(my_zero, 18, 2);
            Rinex_Printer::lengthCheck(line);
            out << line << std::endl;

            // -------- BROADCAST ORBIT - 6
            line.clear();
            line += std::string(5, ' ');
            line += Rinex_Printer::doub2for(static_cast<double>(gps_ephemeris_iter->second.i_URA), 18, 2);
            line += std::string(1, ' ');
            line += Rinex_Printer::doub2for(static_cast<double>(gps_ephemeris_iter->second.i_signal_health), 18, 2);
            line += std::string(1, ' ');
            line += Rinex_Printer::doub2for(gps_ephemeris_iter->second.d_TGD, 18, 2);
            line += std::string(1, ' ');
            // no IODC in CNAV, so we fake it (see above)
            line += Rinex_Printer::doub2for(fake_cnav_iode, 18, 2);
            Rinex_Printer::lengthCheck(line);
            out << line << std::endl;

            // -------- BROADCAST ORBIT - 7
            line.clear();
            line += std::string(5, ' ');
            line += Rinex_Printer::doub2for(gps_ephemeris_iter->second.d_TOW, 18, 2);
            line += std::string(1, ' ');
            double curve_fit_interval = 3;  /// ?? Not defined in CNAV
            line += Rinex_Printer::doub2for(curve_fit_interval, 18, 2);
            line += std::string(1, ' ');
            line += std::string(18, ' ');  // spare
            line += std::string(1, ' ');
            line += std::string(18, ' ');  // spare
            Rinex_Printer::lengthCheck(line);
            out << line << std::endl;
            line.clear();
        }
}


void Rinex_Printer::log_rinex_nav(std::fstream& out, const std::map<int, Galileo_Ephemeris>& eph_map)
{
    std::string line;
    std::map<int, Galileo_Ephemeris>::const_iterator galileo_ephemeris_iter;
    line.clear();
    for (galileo_ephemeris_iter = eph_map.cbegin();
         galileo_ephemeris_iter != eph_map.cend();
         galileo_ephemeris_iter++)
        {
            // -------- SV / EPOCH / SV CLK
            boost::posix_time::ptime p_utc_time = Rinex_Printer::compute_Galileo_time(galileo_ephemeris_iter->second, galileo_ephemeris_iter->second.t0e_1);
            std::string timestring = boost::posix_time::to_iso_string(p_utc_time);
            std::string month(timestring, 4, 2);
            std::string day(timestring, 6, 2);
            std::string hour(timestring, 9, 2);
            std::string minutes(timestring, 11, 2);
            std::string seconds(timestring, 13, 2);

            line += satelliteSystem["Galileo"];
            if (galileo_ephemeris_iter->second.i_satellite_PRN < 10) line += std::string("0");
            line += boost::lexical_cast<std::string>(galileo_ephemeris_iter->second.i_satellite_PRN);
            std::string year(timestring, 0, 4);
            line += std::string(1, ' ');
            line += year;
            line += std::string(1, ' ');
            line += month;
            line += std::string(1, ' ');
            line += day;
            line += std::string(1, ' ');
            line += hour;
            line += std::string(1, ' ');
            line += minutes;
            line += std::string(1, ' ');
            line += seconds;
            line += std::string(1, ' ');
            line += Rinex_Printer::doub2for(galileo_ephemeris_iter->second.af0_4, 18, 2);
            line += std::string(1, ' ');
            line += Rinex_Printer::doub2for(galileo_ephemeris_iter->second.af1_4, 18, 2);
            line += std::string(1, ' ');
            line += Rinex_Printer::doub2for(galileo_ephemeris_iter->second.af2_4, 18, 2);

            Rinex_Printer::lengthCheck(line);
            out << line << std::endl;

            // -------- BROADCAST ORBIT - 1
            line.clear();
            line += std::string(5, ' ');
            line += Rinex_Printer::doub2for(static_cast<double>(galileo_ephemeris_iter->second.IOD_ephemeris), 18, 2);
            line += std::string(1, ' ');
            line += Rinex_Printer::doub2for(galileo_ephemeris_iter->second.C_rs_3, 18, 2);
            line += std::string(1, ' ');
            line += Rinex_Printer::doub2for(galileo_ephemeris_iter->second.delta_n_3, 18, 2);
            line += std::string(1, ' ');
            line += Rinex_Printer::doub2for(galileo_ephemeris_iter->second.M0_1, 18, 2);
            Rinex_Printer::lengthCheck(line);
            out << line << std::endl;

            // -------- BROADCAST ORBIT - 2
            line.clear();
            line += std::string(5, ' ');
            line += Rinex_Printer::doub2for(galileo_ephemeris_iter->second.C_uc_3, 18, 2);
            line += std::string(1, ' ');
            line += Rinex_Printer::doub2for(galileo_ephemeris_iter->second.e_1, 18, 2);
            line += std::string(1, ' ');
            line += Rinex_Printer::doub2for(galileo_ephemeris_iter->second.C_us_3, 18, 2);
            line += std::string(1, ' ');
            line += Rinex_Printer::doub2for(galileo_ephemeris_iter->second.A_1, 18, 2);
            Rinex_Printer::lengthCheck(line);
            out << line << std::endl;

            // -------- BROADCAST ORBIT - 3
            line.clear();
            line += std::string(5, ' ');
            line += Rinex_Printer::doub2for(galileo_ephemeris_iter->second.t0e_1, 18, 2);
            line += std::string(1, ' ');
            line += Rinex_Printer::doub2for(galileo_ephemeris_iter->second.C_ic_4, 18, 2);
            line += std::string(1, ' ');
            line += Rinex_Printer::doub2for(galileo_ephemeris_iter->second.OMEGA_0_2, 18, 2);
            line += std::string(1, ' ');
            line += Rinex_Printer::doub2for(galileo_ephemeris_iter->second.C_is_4, 18, 2);
            Rinex_Printer::lengthCheck(line);
            out << line << std::endl;

            // -------- BROADCAST ORBIT - 4
            line.clear();
            line += std::string(5, ' ');
            line += Rinex_Printer::doub2for(galileo_ephemeris_iter->second.i_0_2, 18, 2);
            line += std::string(1, ' ');
            line += Rinex_Printer::doub2for(galileo_ephemeris_iter->second.C_rc_3, 18, 2);
            line += std::string(1, ' ');
            line += Rinex_Printer::doub2for(galileo_ephemeris_iter->second.omega_2, 18, 2);
            line += std::string(1, ' ');
            line += Rinex_Printer::doub2for(galileo_ephemeris_iter->second.OMEGA_dot_3, 18, 2);
            Rinex_Printer::lengthCheck(line);
            out << line << std::endl;

            // -------- BROADCAST ORBIT - 5
            line.clear();
            line += std::string(5, ' ');
            line += Rinex_Printer::doub2for(galileo_ephemeris_iter->second.iDot_2, 18, 2);
            line += std::string(1, ' ');
            //double one = 1.0; // INAV E1-B
            std::string iNAVE1B("1000000001");
            int data_source_INAV = Rinex_Printer::toInt(iNAVE1B, 10);
            line += Rinex_Printer::doub2for(static_cast<double>(data_source_INAV), 18, 2);
            line += std::string(1, ' ');
            double GST_week = static_cast<double>(galileo_ephemeris_iter->second.WN_5);
            double num_GST_rollovers = floor((GST_week + 1024.0) / 4096.0);
            double Galileo_week_continuous_number = GST_week + 1024.0 + num_GST_rollovers * 4096.0;
            line += Rinex_Printer::doub2for(Galileo_week_continuous_number, 18, 2);
            line += std::string(1, ' ');
            double zero = 0.0;
            line += Rinex_Printer::doub2for(zero, 18, 2);
            Rinex_Printer::lengthCheck(line);
            out << line << std::endl;

            // -------- BROADCAST ORBIT - 6
            line.clear();
            line += std::string(5, ' ');
            //line += Rinex_Printer::doub2for(galileo_ephemeris_iter->second.SISA_3, 18, 2);
            line += Rinex_Printer::doub2for(zero, 18, 2);  // *************** CHANGE THIS WHEN GALILEO SIGNAL IS VALID
            line += std::string(1, ' ');
            std::string E1B_HS;
            std::string E5B_HS;
            if (galileo_ephemeris_iter->second.E1B_HS_5 == 0) E1B_HS = "00";
            if (galileo_ephemeris_iter->second.E1B_HS_5 == 1) E1B_HS = "01";
            if (galileo_ephemeris_iter->second.E1B_HS_5 == 2) E1B_HS = "10";
            if (galileo_ephemeris_iter->second.E1B_HS_5 == 3) E1B_HS = "11";
            if (galileo_ephemeris_iter->second.E5b_HS_5 == 0) E5B_HS = "00";
            if (galileo_ephemeris_iter->second.E5b_HS_5 == 1) E5B_HS = "01";
            if (galileo_ephemeris_iter->second.E5b_HS_5 == 2) E5B_HS = "10";
            if (galileo_ephemeris_iter->second.E5b_HS_5 == 3) E5B_HS = "11";

            if (E1B_HS == "11") LOG(WARNING) << "Signal Component currently in Test";
            if (E1B_HS == "10") LOG(WARNING) << "Signal will be out of service";
            if (E1B_HS == "01") LOG(WARNING) << "Signal out of service";
            E1B_HS = "00";  // *************** CHANGE THIS WHEN GALILEO SIGNAL IS VALID

            std::string E1B_DVS = boost::lexical_cast<std::string>(galileo_ephemeris_iter->second.E1B_DVS_5);
            if (E1B_DVS == "1") LOG(WARNING) << "Navigation data without guarantee";
            E1B_DVS = "0";  // *************** CHANGE THIS WHEN GALILEO SIGNAL IS VALID

            std::string SVhealth_str = E5B_HS + boost::lexical_cast<std::string>(galileo_ephemeris_iter->second.E5b_DVS_5) + "11" + "1" + E1B_DVS + E1B_HS + boost::lexical_cast<std::string>(galileo_ephemeris_iter->second.E1B_DVS_5);
            SVhealth_str = "000000000";  // *************** CHANGE THIS WHEN GALILEO SIGNAL IS VALID
            int SVhealth = Rinex_Printer::toInt(SVhealth_str, 9);
            line += Rinex_Printer::doub2for(static_cast<double>(SVhealth), 18, 2);
            line += std::string(1, ' ');
            line += Rinex_Printer::doub2for(galileo_ephemeris_iter->second.BGD_E1E5a_5, 18, 2);
            line += std::string(1, ' ');
            line += Rinex_Printer::doub2for(galileo_ephemeris_iter->second.BGD_E1E5b_5, 18, 2);
            Rinex_Printer::lengthCheck(line);
            out << line << std::endl;

            // -------- BROADCAST ORBIT - 7
            line.clear();
            line += std::string(5, ' ');
            line += Rinex_Printer::doub2for(galileo_ephemeris_iter->second.TOW_5, 18, 2);
            line += std::string(1, ' ');
            line += Rinex_Printer::doub2for(zero, 18, 2);
            line += std::string(1, ' ');
            line += std::string(18, ' ');  // spare
            line += std::string(1, ' ');
            line += std::string(18, ' ');  // spare
            Rinex_Printer::lengthCheck(line);
            out << line << std::endl;
            line.clear();
        }
}


void Rinex_Printer::log_rinex_nav(std::fstream& out, const std::map<int, Glonass_Gnav_Ephemeris>& eph_map)
{
    std::string line;
    std::map<int, Glonass_Gnav_Ephemeris>::const_iterator glonass_gnav_ephemeris_iter;

    for (glonass_gnav_ephemeris_iter = eph_map.begin();
         glonass_gnav_ephemeris_iter != eph_map.end();
         glonass_gnav_ephemeris_iter++)
        {
            // -------- SV / EPOCH / SV CLK
            boost::posix_time::ptime p_utc_time = glonass_gnav_ephemeris_iter->second.glot_to_utc(glonass_gnav_ephemeris_iter->second.d_t_b, 0.0);
            std::string timestring = boost::posix_time::to_iso_string(p_utc_time);
            std::string month(timestring, 4, 2);
            std::string day(timestring, 6, 2);
            std::string hour(timestring, 9, 2);
            std::string minutes(timestring, 11, 2);
            std::string seconds(timestring, 13, 2);
            if (version == 2)
                {
                    line += Rinex_Printer::rightJustify(boost::lexical_cast<std::string>(glonass_gnav_ephemeris_iter->second.i_satellite_PRN), 2);
                    line += std::string(1, ' ');
                    std::string year(timestring, 2, 2);
                    line += year;
                    line += std::string(1, ' ');
                    if (boost::lexical_cast<int>(month) < 10)
                        {
                            line += std::string(1, ' ');
                            line += std::string(month, 1, 1);
                        }
                    else
                        {
                            line += month;
                        }
                    line += std::string(1, ' ');
                    if (boost::lexical_cast<int>(day) < 10)
                        {
                            line += std::string(1, ' ');
                            line += std::string(day, 1, 1);
                        }
                    else
                        {
                            line += day;
                        }
                    line += std::string(1, ' ');
                    if (boost::lexical_cast<int>(hour) < 10)
                        {
                            line += std::string(1, ' ');
                            line += std::string(hour, 1, 1);
                        }
                    else
                        {
                            line += hour;
                        }
                    line += std::string(1, ' ');
                    if (boost::lexical_cast<int>(minutes) < 10)
                        {
                            line += std::string(1, ' ');
                            line += std::string(minutes, 1, 1);
                        }
                    else
                        {
                            line += minutes;
                        }
                    line += std::string(1, ' ');
                    if (boost::lexical_cast<int>(seconds) < 10)
                        {
                            line += std::string(1, ' ');
                            line += std::string(seconds, 1, 1);
                        }
                    else
                        {
                            line += seconds;
                        }
                    line += std::string(1, '.');
                    std::string decimal = std::string("0");
                    if (timestring.size() > 16)
                        {
                            std::string decimal(timestring, 16, 1);
                        }
                    line += decimal;
                    line += std::string(1, ' ');
                    line += Rinex_Printer::doub2for(-glonass_gnav_ephemeris_iter->second.d_tau_c, 18, 2);
                    line += std::string(1, ' ');
                    line += Rinex_Printer::doub2for(glonass_gnav_ephemeris_iter->second.d_gamma_n, 18, 2);
                    line += std::string(1, ' ');
                    line += Rinex_Printer::doub2for(glonass_gnav_ephemeris_iter->second.d_t_k, 18, 2);
                    line += std::string(1, ' ');
                }
            if (version == 3)
                {
                    line += satelliteSystem["GLONASS"];
                    if (glonass_gnav_ephemeris_iter->second.i_satellite_PRN < 10) line += std::string("0");
                    line += boost::lexical_cast<std::string>(glonass_gnav_ephemeris_iter->second.i_satellite_PRN);
                    std::string year(timestring, 0, 4);
                    line += std::string(1, ' ');
                    line += year;
                    line += std::string(1, ' ');
                    line += month;
                    line += std::string(1, ' ');
                    line += day;
                    line += std::string(1, ' ');
                    line += hour;
                    line += std::string(1, ' ');
                    line += minutes;
                    line += std::string(1, ' ');
                    line += seconds;
                    line += std::string(1, ' ');
                    line += Rinex_Printer::doub2for(-glonass_gnav_ephemeris_iter->second.d_tau_n, 18, 2);
                    line += std::string(1, ' ');
                    line += Rinex_Printer::doub2for(+glonass_gnav_ephemeris_iter->second.d_gamma_n, 18, 2);
                    line += std::string(1, ' ');
                    //TODO need to define this here. what is nd
                    line += Rinex_Printer::doub2for(glonass_gnav_ephemeris_iter->second.d_t_k + p_utc_time.date().day_of_week() * 86400, 18, 2);
                }
            Rinex_Printer::lengthCheck(line);
            out << line << std::endl;

            // -------- BROADCAST ORBIT - 1
            line.clear();
            // TODO Why is this happening here?. The extra space maybe is intended to help with readability
            if (version == 2)
                {
                    line += std::string(3, ' ');
                }
            if (version == 3)
                {
                    line += std::string(4, ' ');
                }
            line += std::string(1, ' ');
            line += Rinex_Printer::doub2for(glonass_gnav_ephemeris_iter->second.d_Xn, 18, 2);
            line += std::string(1, ' ');
            line += Rinex_Printer::doub2for(glonass_gnav_ephemeris_iter->second.d_VXn, 18, 2);
            line += std::string(1, ' ');
            line += Rinex_Printer::doub2for(glonass_gnav_ephemeris_iter->second.d_AXn, 18, 2);
            line += std::string(1, ' ');
            line += Rinex_Printer::doub2for(glonass_gnav_ephemeris_iter->second.d_B_n, 18, 2);
            if (version == 2)
                {
                    line += std::string(1, ' ');
                }
            Rinex_Printer::lengthCheck(line);
            out << line << std::endl;

            // -------- BROADCAST ORBIT - 2
            line.clear();
            if (version == 2)
                {
                    line += std::string(3, ' ');
                }
            if (version == 3)
                {
                    line += std::string(4, ' ');
                }
            line += std::string(1, ' ');
            line += Rinex_Printer::doub2for(glonass_gnav_ephemeris_iter->second.d_Yn, 18, 2);
            line += std::string(1, ' ');
            line += Rinex_Printer::doub2for(glonass_gnav_ephemeris_iter->second.d_VYn, 18, 2);
            line += std::string(1, ' ');
            line += Rinex_Printer::doub2for(glonass_gnav_ephemeris_iter->second.d_AYn, 18, 2);
            line += std::string(1, ' ');
            line += Rinex_Printer::doub2for(glonass_gnav_ephemeris_iter->second.i_satellite_freq_channel, 18, 2);
            if (version == 2)
                {
                    line += std::string(1, ' ');
                }
            Rinex_Printer::lengthCheck(line);
            out << line << std::endl;

            // -------- BROADCAST ORBIT - 3
            line.clear();
            if (version == 2)
                {
                    line += std::string(3, ' ');
                }
            if (version == 3)
                {
                    line += std::string(4, ' ');
                }
            line += std::string(1, ' ');
            line += Rinex_Printer::doub2for(glonass_gnav_ephemeris_iter->second.d_Zn, 18, 2);
            line += std::string(1, ' ');
            line += Rinex_Printer::doub2for(glonass_gnav_ephemeris_iter->second.d_VZn, 18, 2);
            line += std::string(1, ' ');
            line += Rinex_Printer::doub2for(glonass_gnav_ephemeris_iter->second.d_AZn, 18, 2);
            line += std::string(1, ' ');
            line += Rinex_Printer::doub2for(glonass_gnav_ephemeris_iter->second.d_E_n, 18, 2);
            if (version == 2)
                {
                    line += std::string(1, ' ');
                }
            Rinex_Printer::lengthCheck(line);
            out << line << std::endl;
            line.clear();
        }
}


void Rinex_Printer::log_rinex_nav(std::fstream& out, const std::map<int, Gps_Ephemeris>& gps_eph_map, const std::map<int, Galileo_Ephemeris>& galileo_eph_map)
{
    version = 3;
    stringVersion = "3.02";
    Rinex_Printer::log_rinex_nav(out, gps_eph_map);
    Rinex_Printer::log_rinex_nav(out, galileo_eph_map);
}


void Rinex_Printer::log_rinex_nav(std::fstream& out, const std::map<int, Gps_Ephemeris>& gps_eph_map, const std::map<int, Glonass_Gnav_Ephemeris>& glonass_gnav_eph_map)
{
    Rinex_Printer::log_rinex_nav(out, gps_eph_map);
    Rinex_Printer::log_rinex_nav(out, glonass_gnav_eph_map);
}


void Rinex_Printer::log_rinex_nav(std::fstream& out, const std::map<int, Gps_CNAV_Ephemeris>& gps_eph_map, const std::map<int, Glonass_Gnav_Ephemeris>& glonass_gnav_eph_map)
{
    Rinex_Printer::log_rinex_nav(out, gps_eph_map);
    Rinex_Printer::log_rinex_nav(out, glonass_gnav_eph_map);
}


void Rinex_Printer::log_rinex_nav(std::fstream& out, const std::map<int, Galileo_Ephemeris>& galileo_eph_map, const std::map<int, Glonass_Gnav_Ephemeris>& glonass_gnav_eph_map)
{
    version = 3;
    stringVersion = "3.02";
    Rinex_Printer::log_rinex_nav(out, galileo_eph_map);
    Rinex_Printer::log_rinex_nav(out, glonass_gnav_eph_map);
}


void Rinex_Printer::rinex_obs_header(std::fstream& out, const Glonass_Gnav_Ephemeris& eph, const double d_TOW_first_observation, const std::string glonass_bands)
{
    if (eph.d_m)
        {
        }  //Avoid compiler warning
    std::string line;
    std::map<int, Glonass_Gnav_Ephemeris>::const_iterator glonass_gnav_ephemeris_iter;

    // -------- Line 1
    line = std::string(5, ' ');
    line += stringVersion;
    line += std::string(11, ' ');
    line += Rinex_Printer::leftJustify("OBSERVATION DATA", 20);
    line += satelliteSystem["GLONASS"];
    line += std::string(19, ' ');
    line += std::string("RINEX VERSION / TYPE");
    Rinex_Printer::lengthCheck(line);
    out << line << std::endl;

    // -------- Line 2
    line.clear();
    if (version == 2)
        {
            line += Rinex_Printer::leftJustify("BLANK OR G = GPS,  R = GLONASS,  E = GALILEO,  M = MIXED", 60);
        }
    if (version == 3)
        {
            line += Rinex_Printer::leftJustify("G = GPS  R = GLONASS  E = GALILEO  S = GEO  M = MIXED", 60);
        }
    line += Rinex_Printer::leftJustify("COMMENT", 20);
    Rinex_Printer::lengthCheck(line);
    out << line << std::endl;

    // -------- Line 3
    line.clear();
    line += Rinex_Printer::getLocalTime();
    line += std::string("PGM / RUN BY / DATE");
    line += std::string(1, ' ');
    Rinex_Printer::lengthCheck(line);
    out << line << std::endl;

    // -------- Line COMMENT
    line.clear();
    line += Rinex_Printer::leftJustify("GLONASS OBSERVATION DATA FILE GENERATED BY GNSS-SDR", 60);
    line += Rinex_Printer::leftJustify("COMMENT", 20);
    Rinex_Printer::lengthCheck(line);
    out << line << std::endl;

    // -------- Line COMMENT
    line.clear();
    std::string gnss_sdr_version(GNSS_SDR_VERSION);
    line += "GNSS-SDR VERSION ";
    line += Rinex_Printer::leftJustify(gnss_sdr_version, 43);
    line += Rinex_Printer::leftJustify("COMMENT", 20);
    Rinex_Printer::lengthCheck(line);
    out << line << std::endl;

    // -------- Line COMMENT
    line.clear();
    line += Rinex_Printer::leftJustify("See http://gnss-sdr.org", 60);
    line += Rinex_Printer::leftJustify("COMMENT", 20);
    Rinex_Printer::lengthCheck(line);
    out << line << std::endl;

    // -------- Line MARKER NAME
    line.clear();
    line += Rinex_Printer::leftJustify("DEFAULT MARKER NAME", 60);  // put a flag or a property,
    line += Rinex_Printer::leftJustify("MARKER NAME", 20);
    Rinex_Printer::lengthCheck(line);
    out << line << std::endl;

    // -------- Line MARKER TYPE
    if (version == 2)
        {
            line.clear();
            line += Rinex_Printer::leftJustify("GROUND_CRAFT", 20);  // put a flag or a property
            line += std::string(40, ' ');
            line += Rinex_Printer::leftJustify("MARKER NUMBER", 20);
            Rinex_Printer::lengthCheck(line);
            out << line << std::endl;
        }
    if (version == 3)
        {
            line.clear();
            line += Rinex_Printer::leftJustify("GROUND_CRAFT", 20);  // put a flag or a property
            line += std::string(40, ' ');
            line += Rinex_Printer::leftJustify("MARKER TYPE", 20);
            Rinex_Printer::lengthCheck(line);
            out << line << std::endl;
        }

    // -------- Line OBSERVER / AGENCY
    line.clear();
    std::string username;
    char c_username[20] = {0};
    int nGet = getlogin_r(c_username, sizeof(c_username) - 1);
    if (nGet == 0)
        {
            username = c_username;
        }
    else
        {
            username = "UNKNOWN USER";
        }
    line += leftJustify(username, 20);
    line += Rinex_Printer::leftJustify("CTTC", 40);  // add flag and property
    line += Rinex_Printer::leftJustify("OBSERVER / AGENCY", 20);
    Rinex_Printer::lengthCheck(line);
    out << line << std::endl;

    // -------- Line  REC / TYPE VERS
    line.clear();
    line += Rinex_Printer::leftJustify("GNSS-SDR", 20);           // add flag and property
    line += Rinex_Printer::leftJustify("Software Receiver", 20);  // add flag and property
    //line += Rinex_Printer::leftJustify(google::VersionString(), 20); // add flag and property
    if (gnss_sdr_version.length() > 20) gnss_sdr_version.resize(9, ' ');
    line += Rinex_Printer::leftJustify(gnss_sdr_version, 20);
    line += Rinex_Printer::leftJustify("REC # / TYPE / VERS", 20);
    lengthCheck(line);
    out << line << std::endl;

    // -------- ANTENNA TYPE
    line.clear();
    line += Rinex_Printer::leftJustify("Antenna number", 20);  // add flag and property
    line += Rinex_Printer::leftJustify("Antenna type", 20);    // add flag and property
    line += std::string(20, ' ');
    line += Rinex_Printer::leftJustify("ANT # / TYPE", 20);
    Rinex_Printer::lengthCheck(line);
    out << line << std::endl;

    // -------- APPROX POSITION  (optional for moving platforms)
    // put here real data!
    double antena_x = 0.0;
    double antena_y = 0.0;
    double antena_z = 0.0;
    line.clear();
    line += Rinex_Printer::rightJustify(Rinex_Printer::asString(antena_x, 4), 14);
    line += Rinex_Printer::rightJustify(Rinex_Printer::asString(antena_y, 4), 14);
    line += Rinex_Printer::rightJustify(Rinex_Printer::asString(antena_z, 4), 14);
    line += std::string(18, ' ');
    line += Rinex_Printer::leftJustify("APPROX POSITION XYZ", 20);
    Rinex_Printer::lengthCheck(line);
    out << line << std::endl;

    // -------- ANTENNA: DELTA H/E/N
    // put here real data!
    double antena_h = 0.0;
    double antena_e = 0.0;
    double antena_n = 0.0;
    line.clear();
    line += Rinex_Printer::rightJustify(Rinex_Printer::asString(antena_h, 4), 14);
    line += Rinex_Printer::rightJustify(Rinex_Printer::asString(antena_e, 4), 14);
    line += Rinex_Printer::rightJustify(Rinex_Printer::asString(antena_n, 4), 14);
    line += std::string(18, ' ');
    line += Rinex_Printer::leftJustify("ANTENNA: DELTA H/E/N", 20);
    Rinex_Printer::lengthCheck(line);
    out << line << std::endl;

    // -------- SYS / OBS TYPES
    if (version == 3)
        {
            // -------- SYS / OBS TYPES
            // one line per available system
            line.clear();
            line += satelliteSystem["GLONASS"];
            line += std::string(2, ' ');
            std::stringstream strm;
            numberTypesObservations = 4;
            strm << numberTypesObservations;
            line += Rinex_Printer::rightJustify(strm.str(), 3);

            std::string signal_ = "1G";
            std::size_t found_1G = glonass_bands.find(signal_);
            signal_ = "2G";
            std::size_t found_2G = glonass_bands.find(signal_);

            if (found_1G != std::string::npos)
                {
                    line += std::string(1, ' ');
                    line += observationType["PSEUDORANGE"];
                    line += observationCode["GLONASS_G1_CA"];
                    line += std::string(1, ' ');
                    line += observationType["CARRIER_PHASE"];
                    line += observationCode["GLONASS_G1_CA"];
                    line += std::string(1, ' ');
                    line += observationType["DOPPLER"];
                    line += observationCode["GLONASS_G1_CA"];
                    line += std::string(1, ' ');
                    line += observationType["SIGNAL_STRENGTH"];
                    line += observationCode["GLONASS_G1_CA"];
                }

            if (found_2G != std::string::npos)
                {
                    line += std::string(1, ' ');
                    line += observationType["PSEUDORANGE"];
                    line += observationCode["GLONASS_G2_CA"];
                    line += std::string(1, ' ');
                    line += observationType["CARRIER_PHASE"];
                    line += observationCode["GLONASS_G2_CA"];
                    line += std::string(1, ' ');
                    line += observationType["DOPPLER"];
                    line += observationCode["GLONASS_G2_CA"];
                    line += std::string(1, ' ');
                    line += observationType["SIGNAL_STRENGTH"];
                    line += observationCode["GLONASS_G2_CA"];
                }

            line += std::string(60 - line.size(), ' ');
            line += Rinex_Printer::leftJustify("SYS / # / OBS TYPES", 20);
            Rinex_Printer::lengthCheck(line);
            out << line << std::endl;
        }
    if (version == 2)
        {
            // -------- SYS / OBS TYPES
            line.clear();
            std::stringstream strm;
            strm << numberTypesObservations;
            line += Rinex_Printer::rightJustify(strm.str(), 6);
            // per type of observation
            // GLONASS L1 C/A PSEUDORANGE
            line += Rinex_Printer::rightJustify(observationType["PSEUDORANGE_CA_v2"], 5);
            line += observationCode["GLONASS_G1_CA_v2"];
            // GLONASS L1 PHASE
            line += Rinex_Printer::rightJustify(observationType["CARRIER_PHASE_CA_v2"], 5);
            line += observationCode["GLONASS_G1_CA_v2"];
            // GLONASS DOPPLER L1
            line += Rinex_Printer::rightJustify(observationType["DOPPLER_v2"], 5);
            line += observationCode["GLONASS_G1_CA_v2"];
            // GLONASS L1 SIGNAL STRENGTH
            line += Rinex_Printer::rightJustify(observationType["SIGNAL_STRENGTH_v2"], 5);
            line += observationCode["GLONASS_G1_CA_v2"];
            line += std::string(60 - line.size(), ' ');
            line += Rinex_Printer::leftJustify("# / TYPES OF OBSERV", 20);
            Rinex_Printer::lengthCheck(line);
            out << line << std::endl;
        }

    // -------- Signal Strength units (Only version 3)
    if (version == 3)
        {
            // -------- Signal Strength units
            line.clear();
            line += Rinex_Printer::leftJustify("DBHZ", 20);
            line += std::string(40, ' ');
            line += Rinex_Printer::leftJustify("SIGNAL STRENGTH UNIT", 20);
            Rinex_Printer::lengthCheck(line);
            out << line << std::endl;
        }

    // -------- TIME OF FIRST OBS
    boost::posix_time::ptime p_utc_time = Rinex_Printer::compute_UTC_time(eph, d_TOW_first_observation);
    std::string timestring = boost::posix_time::to_iso_string(p_utc_time);
    std::string year(timestring, 0, 4);
    std::string month(timestring, 4, 2);
    std::string day(timestring, 6, 2);
    std::string hour(timestring, 9, 2);
    std::string minutes(timestring, 11, 2);
    double intpart = 0;
    double seconds = p_utc_time.time_of_day().seconds() + modf(d_TOW_first_observation, &intpart);
    line.clear();
    line += Rinex_Printer::rightJustify(year, 6);
    line += Rinex_Printer::rightJustify(month, 6);
    line += Rinex_Printer::rightJustify(day, 6);
    line += Rinex_Printer::rightJustify(hour, 6);
    line += Rinex_Printer::rightJustify(minutes, 6);
    line += Rinex_Printer::rightJustify(asString(seconds, 7), 13);
    line += Rinex_Printer::rightJustify(std::string("GLO"), 8);
    line += std::string(9, ' ');
    line += Rinex_Printer::leftJustify("TIME OF FIRST OBS", 20);
    Rinex_Printer::lengthCheck(line);
    out << line << std::endl;

    // -------- GLONASS SLOT / FRQ # (On;y version 3)
    if (version == 3)
        {
            // -------- GLONASS SLOT / FRQ #
            // TODO Need to provide system with list of all satellites and update this accordingly
            line.clear();
            line += Rinex_Printer::rightJustify(boost::lexical_cast<std::string>(0), 3);  // Number of satellites in list
            line += std::string(1, ' ');
            line += satelliteSystem["GLONASS"];
            line += Rinex_Printer::rightJustify(boost::lexical_cast<std::string>(0), 2);  // Slot Number
            line += std::string(1, ' ');
            line += Rinex_Printer::rightJustify(boost::lexical_cast<std::string>(0), 2);  // Frequency Number
            line += std::string(1, ' ');
            line += std::string(60 - line.size(), ' ');
            line += Rinex_Printer::leftJustify("GLONASS SLOT / FRQ #", 20);
            Rinex_Printer::lengthCheck(line);
            out << line << std::endl;

            // -------- GLONASS CODE/PHS/BIS
            // No GLONASS Phase bias correction used to align code and phase observations.
            line.clear();
            line += std::string(1, ' ');
            line += observationType["PSEUDORANGE"];
            line += observationCode["GLONASS_G1_CA"];
            line += std::string(1, ' ');
            line += Rinex_Printer::rightJustify(asString(0.0, 3), 8);
            line += std::string(1, ' ');
            line += observationType["PSEUDORANGE"];
            line += observationCode["GLONASS_G1_P"];
            line += std::string(1, ' ');
            line += Rinex_Printer::rightJustify(asString(0.0, 3), 8);
            line += std::string(1, ' ');
            line += observationType["PSEUDORANGE"];
            line += observationCode["GLONASS_G2_CA"];
            line += std::string(1, ' ');
            line += Rinex_Printer::rightJustify(asString(0.0, 3), 8);
            line += std::string(1, ' ');
            line += observationType["PSEUDORANGE"];
            line += observationCode["GLONASS_G2_P"];
            line += std::string(1, ' ');
            line += Rinex_Printer::rightJustify(asString(0.0, 3), 8);
            line += std::string(60 - line.size(), ' ');
            line += Rinex_Printer::leftJustify("GLONASS COD/PHS/BIS", 20);
            Rinex_Printer::lengthCheck(line);
            out << line << std::endl;
        }

    // -------- END OF HEADER
    line.clear();
    line += std::string(60, ' ');
    line += Rinex_Printer::leftJustify("END OF HEADER", 20);
    Rinex_Printer::lengthCheck(line);
    out << line << std::endl;
}


void Rinex_Printer::rinex_obs_header(std::fstream& out, const Gps_Ephemeris& gps_eph, const Glonass_Gnav_Ephemeris& glonass_gnav_eph, const double d_TOW_first_observation, const std::string glonass_bands)
{
    if (glonass_gnav_eph.d_m)
        {
        }  // avoid warning, not needed
    std::string line;

    // -------- Line 1
    line = std::string(5, ' ');
    line += stringVersion;
    line += std::string(11, ' ');
    line += Rinex_Printer::leftJustify("OBSERVATION DATA", 20);
    line += satelliteSystem["Mixed"];
    line += std::string(19, ' ');
    line += std::string("RINEX VERSION / TYPE");
    Rinex_Printer::lengthCheck(line);
    out << line << std::endl;

    // -------- Line 2
    line.clear();
    line += Rinex_Printer::leftJustify("G = GPS  R = GLONASS  E = GALILEO  S = GEO  M = MIXED", 60);
    line += Rinex_Printer::leftJustify("COMMENT", 20);
    Rinex_Printer::lengthCheck(line);
    out << line << std::endl;

    // -------- Line 3
    line.clear();
    line += Rinex_Printer::getLocalTime();
    line += std::string("PGM / RUN BY / DATE");
    line += std::string(1, ' ');
    Rinex_Printer::lengthCheck(line);
    out << line << std::endl;

    // -------- Line COMMENT
    line.clear();
    line += Rinex_Printer::leftJustify("MIXED (GPS/GLO) OBSERVATION DATA FILE GENERATED BY GNSS-SDR", 60);
    line += Rinex_Printer::leftJustify("COMMENT", 20);
    Rinex_Printer::lengthCheck(line);
    out << line << std::endl;

    // -------- Line COMMENT
    line.clear();
    std::string gnss_sdr_version(GNSS_SDR_VERSION);
    line += "GNSS-SDR VERSION ";
    line += Rinex_Printer::leftJustify(gnss_sdr_version, 43);
    line += Rinex_Printer::leftJustify("COMMENT", 20);
    Rinex_Printer::lengthCheck(line);
    out << line << std::endl;

    // -------- Line COMMENT
    line.clear();
    line += Rinex_Printer::leftJustify("See http://gnss-sdr.org", 60);
    line += Rinex_Printer::leftJustify("COMMENT", 20);
    Rinex_Printer::lengthCheck(line);
    out << line << std::endl;

    // -------- Line MARKER NAME / TYPE
    if (version == 2)
        {
            line.clear();
            line += Rinex_Printer::leftJustify("GROUND_CRAFT", 20);  // put a flag or a property
            line += std::string(40, ' ');
            line += Rinex_Printer::leftJustify("MARKER NUMBER", 20);
            Rinex_Printer::lengthCheck(line);
            out << line << std::endl;
        }
    if (version == 3)
        {
            line.clear();
            line += Rinex_Printer::leftJustify("GROUND_CRAFT", 20);  // put a flag or a property
            line += std::string(40, ' ');
            line += Rinex_Printer::leftJustify("MARKER TYPE", 20);
            Rinex_Printer::lengthCheck(line);
            out << line << std::endl;
        }

    // -------- Line MARKER TYPE
    line.clear();
    line += Rinex_Printer::leftJustify("NON_GEODETIC", 20);  // put a flag or a property
    line += std::string(40, ' ');
    line += Rinex_Printer::leftJustify("MARKER TYPE", 20);
    Rinex_Printer::lengthCheck(line);
    out << line << std::endl;

    // -------- Line OBSERVER / AGENCY
    line.clear();
    std::string username;
    char c_username[20] = {0};
    int nGet = getlogin_r(c_username, sizeof(c_username) - 1);
    if (nGet == 0)
        {
            username = c_username;
        }
    else
        {
            username = "UNKNOWN USER";
        }
    line += leftJustify(username, 20);
    line += Rinex_Printer::leftJustify("CTTC", 40);  // add flag and property
    line += Rinex_Printer::leftJustify("OBSERVER / AGENCY", 20);
    Rinex_Printer::lengthCheck(line);
    out << line << std::endl;

    // -------- Line  REC / TYPE VERS
    line.clear();
    line += Rinex_Printer::leftJustify("GNSS-SDR", 20);           // add flag and property
    line += Rinex_Printer::leftJustify("Software Receiver", 20);  // add flag and property
    //line += Rinex_Printer::leftJustify(google::VersionString(), 20); // add flag and property
    if (gnss_sdr_version.length() > 20) gnss_sdr_version.resize(9, ' ');
    line += Rinex_Printer::leftJustify(gnss_sdr_version, 20);
    line += Rinex_Printer::leftJustify("REC # / TYPE / VERS", 20);
    lengthCheck(line);
    out << line << std::endl;

    // -------- ANTENNA TYPE
    line.clear();
    line += Rinex_Printer::leftJustify("Antenna number", 20);  // add flag and property
    line += Rinex_Printer::leftJustify("Antenna type", 20);    // add flag and property
    line += std::string(20, ' ');
    line += Rinex_Printer::leftJustify("ANT # / TYPE", 20);
    Rinex_Printer::lengthCheck(line);
    out << line << std::endl;

    // -------- APPROX POSITION  (optional for moving platforms)
    // put here real data!
    double antena_x = 0.0;
    double antena_y = 0.0;
    double antena_z = 0.0;
    line.clear();
    line += Rinex_Printer::rightJustify(Rinex_Printer::asString(antena_x, 4), 14);
    line += Rinex_Printer::rightJustify(Rinex_Printer::asString(antena_y, 4), 14);
    line += Rinex_Printer::rightJustify(Rinex_Printer::asString(antena_z, 4), 14);
    line += std::string(18, ' ');
    line += Rinex_Printer::leftJustify("APPROX POSITION XYZ", 20);
    Rinex_Printer::lengthCheck(line);
    out << line << std::endl;

    // -------- ANTENNA: DELTA H/E/N
    // put here real data!
    double antena_h = 0.0;
    double antena_e = 0.0;
    double antena_n = 0.0;
    line.clear();
    line += Rinex_Printer::rightJustify(Rinex_Printer::asString(antena_h, 4), 14);
    line += Rinex_Printer::rightJustify(Rinex_Printer::asString(antena_e, 4), 14);
    line += Rinex_Printer::rightJustify(Rinex_Printer::asString(antena_n, 4), 14);
    line += std::string(18, ' ');
    line += Rinex_Printer::leftJustify("ANTENNA: DELTA H/E/N", 20);
    Rinex_Printer::lengthCheck(line);
    out << line << std::endl;

    // -------- SYS / OBS TYPES
    if (version == 3)
        {
            // one line per available system
            line.clear();
            line += satelliteSystem["GPS"];
            line += std::string(2, ' ');
            std::stringstream strm;
            numberTypesObservations = 4;
            strm << numberTypesObservations;
            line += Rinex_Printer::rightJustify(strm.str(), 3);
            // per type of observation
            // GPS L1 PSEUDORANGE
            line += std::string(1, ' ');
            line += observationType["PSEUDORANGE"];
            line += observationCode["GPS_L1_CA"];
            // GPS L1 PHASE
            line += std::string(1, ' ');
            line += observationType["CARRIER_PHASE"];
            line += observationCode["GPS_L1_CA"];
            // GPS DOPPLER L1
            line += std::string(1, ' ');
            line += observationType["DOPPLER"];
            line += observationCode["GPS_L1_CA"];
            // GPS L1 CA SIGNAL STRENGTH
            line += std::string(1, ' ');
            line += observationType["SIGNAL_STRENGTH"];
            line += observationCode["GPS_L1_CA"];
            line += std::string(60 - line.size(), ' ');
            line += Rinex_Printer::leftJustify("SYS / # / OBS TYPES", 20);
            Rinex_Printer::lengthCheck(line);
            out << line << std::endl;

            // Find GLONASS Signal in Mixed file
            unsigned int number_of_observations_glo = 0;
            std::string signal_("1G");
            std::size_t found_1G = glonass_bands.find(signal_);
            if (found_1G != std::string::npos)
                {
                    number_of_observations_glo = number_of_observations_glo + 4;
                }
            signal_ = "2G";
            std::size_t found_2G = glonass_bands.find(signal_);
            if (found_2G != std::string::npos)
                {
                    number_of_observations_glo = number_of_observations_glo + 4;
                }
            line.clear();
            line += satelliteSystem["GLONASS"];
            line += std::string(2, ' ');
            line += Rinex_Printer::rightJustify(std::to_string(number_of_observations_glo), 3);
            if (found_1G != std::string::npos)
                {
                    line += std::string(1, ' ');
                    line += observationType["PSEUDORANGE"];
                    line += observationCode["GLONASS_G1_CA"];
                    line += std::string(1, ' ');
                    line += observationType["CARRIER_PHASE"];
                    line += observationCode["GLONASS_G1_CA"];
                    line += std::string(1, ' ');
                    line += observationType["DOPPLER"];
                    line += observationCode["GLONASS_G1_CA"];
                    line += std::string(1, ' ');
                    line += observationType["SIGNAL_STRENGTH"];
                    line += observationCode["GLONASS_G1_CA"];
                }
            if (found_2G != std::string::npos)
                {
                    line += std::string(1, ' ');
                    line += observationType["PSEUDORANGE"];
                    line += observationCode["GLONASS_G2_CA"];
                    line += std::string(1, ' ');
                    line += observationType["CARRIER_PHASE"];
                    line += observationCode["GLONASS_G2_CA"];
                    line += std::string(1, ' ');
                    line += observationType["DOPPLER"];
                    line += observationCode["GLONASS_G2_CA"];
                    line += std::string(1, ' ');
                    line += observationType["SIGNAL_STRENGTH"];
                    line += observationCode["GLONASS_G2_CA"];
                }
            line += std::string(60 - line.size(), ' ');
            line += Rinex_Printer::leftJustify("SYS / # / OBS TYPES", 20);
            Rinex_Printer::lengthCheck(line);
            out << line << std::endl;
        }
    if (version == 2)
        {
            // -------- SYS / OBS TYPES
            line.clear();
            std::stringstream strm;
            strm << numberTypesObservations;
            line += Rinex_Printer::rightJustify(strm.str(), 6);
            // per type of observation
            // GLONASS L1 C/A PSEUDORANGE
            line += Rinex_Printer::rightJustify(observationType["PSEUDORANGE_CA_v2"], 5);
            line += observationCode["GLONASS_G1_CA_v2"];
            // GLONASS L1 PHASE
            line += Rinex_Printer::rightJustify(observationType["CARRIER_PHASE_CA_v2"], 5);
            line += observationCode["GLONASS_G1_CA_v2"];
            // GLONASS DOPPLER L1
            line += Rinex_Printer::rightJustify(observationType["DOPPLER_v2"], 5);
            line += observationCode["GLONASS_G1_CA_v2"];
            // GLONASS L1 SIGNAL STRENGTH
            line += Rinex_Printer::rightJustify(observationType["SIGNAL_STRENGTH_v2"], 5);
            line += observationCode["GLONASS_G1_CA_v2"];
            line += std::string(60 - line.size(), ' ');
            line += Rinex_Printer::leftJustify("# / TYPES OF OBSERV", 20);
            Rinex_Printer::lengthCheck(line);
            out << line << std::endl;
        }

    // -------- Signal Strength units (only version 3)
    if (version == 3)
        {
            line.clear();
            line += Rinex_Printer::leftJustify("DBHZ", 20);
            line += std::string(40, ' ');
            line += Rinex_Printer::leftJustify("SIGNAL STRENGTH UNIT", 20);
            Rinex_Printer::lengthCheck(line);
            out << line << std::endl;
        }

    // -------- TIME OF FIRST OBS
    line.clear();
    boost::posix_time::ptime p_gps_time = Rinex_Printer::compute_GPS_time(gps_eph, d_TOW_first_observation);
    std::string timestring = boost::posix_time::to_iso_string(p_gps_time);
    std::string year(timestring, 0, 4);
    std::string month(timestring, 4, 2);
    std::string day(timestring, 6, 2);
    std::string hour(timestring, 9, 2);
    std::string minutes(timestring, 11, 2);
    double gps_t = d_TOW_first_observation;
    double seconds = fmod(gps_t, 60);
    line += Rinex_Printer::rightJustify(year, 6);
    line += Rinex_Printer::rightJustify(month, 6);
    line += Rinex_Printer::rightJustify(day, 6);
    line += Rinex_Printer::rightJustify(hour, 6);
    line += Rinex_Printer::rightJustify(minutes, 6);
    line += Rinex_Printer::rightJustify(asString(seconds, 7), 13);
    line += Rinex_Printer::rightJustify(std::string("GPS"), 8);
    line += std::string(9, ' ');
    line += Rinex_Printer::leftJustify("TIME OF FIRST OBS", 20);
    Rinex_Printer::lengthCheck(line);
    out << line << std::endl;

    // -------- GLONASS SLOT / FRQ # (On;y version 3)
    if (version == 3)
        {
            // -------- GLONASS SLOT / FRQ #
            // TODO Need to provide system with list of all satellites and update this accordingly
            line.clear();
            line += Rinex_Printer::rightJustify(boost::lexical_cast<std::string>(0), 3);  // Number of satellites in list
            line += std::string(1, ' ');
            line += satelliteSystem["GLONASS"];
            line += Rinex_Printer::rightJustify(boost::lexical_cast<std::string>(0), 2);  // Slot Number
            line += std::string(1, ' ');
            line += Rinex_Printer::rightJustify(boost::lexical_cast<std::string>(0), 2);  // Frequency Number
            line += std::string(1, ' ');
            line += std::string(60 - line.size(), ' ');
            line += Rinex_Printer::leftJustify("GLONASS SLOT / FRQ #", 20);
            Rinex_Printer::lengthCheck(line);
            out << line << std::endl;

            // -------- GLONASS CODE/PHS/BIS
            // No GLONASS Phase bias correction used to align code and phase observations.
            line.clear();
            line += std::string(1, ' ');
            line += observationType["PSEUDORANGE"];
            line += observationCode["GLONASS_G1_CA"];
            line += std::string(1, ' ');
            line += Rinex_Printer::rightJustify(asString(0.0, 3), 8);
            line += std::string(1, ' ');
            line += observationType["PSEUDORANGE"];
            line += observationCode["GLONASS_G1_P"];
            line += std::string(1, ' ');
            line += Rinex_Printer::rightJustify(asString(0.0, 3), 8);
            line += std::string(1, ' ');
            line += observationType["PSEUDORANGE"];
            line += observationCode["GLONASS_G2_CA"];
            line += std::string(1, ' ');
            line += Rinex_Printer::rightJustify(asString(0.0, 3), 8);
            line += std::string(1, ' ');
            line += observationType["PSEUDORANGE"];
            line += observationCode["GLONASS_G2_P"];
            line += std::string(1, ' ');
            line += Rinex_Printer::rightJustify(asString(0.0, 3), 8);
            line += std::string(60 - line.size(), ' ');
            line += Rinex_Printer::leftJustify("GLONASS COD/PHS/BIS", 20);
            Rinex_Printer::lengthCheck(line);
            out << line << std::endl;
        }

    // -------- end of header
    line.clear();
    line += std::string(60, ' ');
    line += Rinex_Printer::leftJustify("END OF HEADER", 20);
    Rinex_Printer::lengthCheck(line);
    out << line << std::endl;
}


void Rinex_Printer::rinex_obs_header(std::fstream& out, const Gps_CNAV_Ephemeris& gps_eph, const Glonass_Gnav_Ephemeris& glonass_gnav_eph, const double d_TOW_first_observation, const std::string glonass_bands)
{
    if (glonass_gnav_eph.d_m)
        {
        }  // avoid warning, not needed
    std::string line;

    // -------- Line 1
    line = std::string(5, ' ');
    line += stringVersion;
    line += std::string(11, ' ');
    line += Rinex_Printer::leftJustify("OBSERVATION DATA", 20);
    line += satelliteSystem["Mixed"];
    line += std::string(19, ' ');
    line += std::string("RINEX VERSION / TYPE");
    Rinex_Printer::lengthCheck(line);
    out << line << std::endl;

    // -------- Line 2
    line.clear();
    line += Rinex_Printer::leftJustify("G = GPS  R = GLONASS  E = GALILEO  S = GEO  M = MIXED", 60);
    line += Rinex_Printer::leftJustify("COMMENT", 20);
    Rinex_Printer::lengthCheck(line);
    out << line << std::endl;

    // -------- Line 3
    line.clear();
    line += Rinex_Printer::getLocalTime();
    line += std::string("PGM / RUN BY / DATE");
    line += std::string(1, ' ');
    Rinex_Printer::lengthCheck(line);
    out << line << std::endl;

    // -------- Line COMMENT
    line.clear();
    line += Rinex_Printer::leftJustify("MIXED (GPS/GLO) OBSERVATION DATA FILE GENERATED BY GNSS-SDR", 60);
    line += Rinex_Printer::leftJustify("COMMENT", 20);
    Rinex_Printer::lengthCheck(line);
    out << line << std::endl;

    // -------- Line COMMENT
    line.clear();
    std::string gnss_sdr_version(GNSS_SDR_VERSION);
    line += "GNSS-SDR VERSION ";
    line += Rinex_Printer::leftJustify(gnss_sdr_version, 43);
    line += Rinex_Printer::leftJustify("COMMENT", 20);
    Rinex_Printer::lengthCheck(line);
    out << line << std::endl;

    // -------- Line COMMENT
    line.clear();
    line += Rinex_Printer::leftJustify("See http://gnss-sdr.org", 60);
    line += Rinex_Printer::leftJustify("COMMENT", 20);
    Rinex_Printer::lengthCheck(line);
    out << line << std::endl;

    // -------- Line MARKER NAME
    if (version == 2)
        {
            line.clear();
            line += Rinex_Printer::leftJustify("GROUND_CRAFT", 20);  // put a flag or a property
            line += std::string(40, ' ');
            line += Rinex_Printer::leftJustify("MARKER NUMBER", 20);
            Rinex_Printer::lengthCheck(line);
            out << line << std::endl;
        }
    if (version == 3)
        {
            line.clear();
            line += Rinex_Printer::leftJustify("GROUND_CRAFT", 20);  // put a flag or a property
            line += std::string(40, ' ');
            line += Rinex_Printer::leftJustify("MARKER TYPE", 20);
            Rinex_Printer::lengthCheck(line);
            out << line << std::endl;
        }

    // -------- Line MARKER TYPE
    line.clear();
    line += Rinex_Printer::leftJustify("NON_GEODETIC", 20);  // put a flag or a property
    line += std::string(40, ' ');
    line += Rinex_Printer::leftJustify("MARKER TYPE", 20);
    Rinex_Printer::lengthCheck(line);
    out << line << std::endl;

    // -------- Line OBSERVER / AGENCY
    line.clear();
    std::string username;
    char c_username[20] = {0};
    int nGet = getlogin_r(c_username, sizeof(c_username) - 1);
    if (nGet == 0)
        {
            username = c_username;
        }
    else
        {
            username = "UNKNOWN USER";
        }
    line += leftJustify(username, 20);
    line += Rinex_Printer::leftJustify("CTTC", 40);  // add flag and property
    line += Rinex_Printer::leftJustify("OBSERVER / AGENCY", 20);
    Rinex_Printer::lengthCheck(line);
    out << line << std::endl;

    // -------- Line  REC / TYPE VERS
    line.clear();
    line += Rinex_Printer::leftJustify("GNSS-SDR", 20);           // add flag and property
    line += Rinex_Printer::leftJustify("Software Receiver", 20);  // add flag and property
    //line += Rinex_Printer::leftJustify(google::VersionString(), 20); // add flag and property
    if (gnss_sdr_version.length() > 20) gnss_sdr_version.resize(9, ' ');
    line += Rinex_Printer::leftJustify(gnss_sdr_version, 20);
    line += Rinex_Printer::leftJustify("REC # / TYPE / VERS", 20);
    lengthCheck(line);
    out << line << std::endl;

    // -------- ANTENNA TYPE
    line.clear();
    line += Rinex_Printer::leftJustify("Antenna number", 20);  // add flag and property
    line += Rinex_Printer::leftJustify("Antenna type", 20);    // add flag and property
    line += std::string(20, ' ');
    line += Rinex_Printer::leftJustify("ANT # / TYPE", 20);
    Rinex_Printer::lengthCheck(line);
    out << line << std::endl;

    // -------- APPROX POSITION  (optional for moving platforms)
    // put here real data!
    double antena_x = 0.0;
    double antena_y = 0.0;
    double antena_z = 0.0;
    line.clear();
    line += Rinex_Printer::rightJustify(Rinex_Printer::asString(antena_x, 4), 14);
    line += Rinex_Printer::rightJustify(Rinex_Printer::asString(antena_y, 4), 14);
    line += Rinex_Printer::rightJustify(Rinex_Printer::asString(antena_z, 4), 14);
    line += std::string(18, ' ');
    line += Rinex_Printer::leftJustify("APPROX POSITION XYZ", 20);
    Rinex_Printer::lengthCheck(line);
    out << line << std::endl;

    // -------- ANTENNA: DELTA H/E/N
    // put here real data!
    double antena_h = 0.0;
    double antena_e = 0.0;
    double antena_n = 0.0;
    line.clear();
    line += Rinex_Printer::rightJustify(Rinex_Printer::asString(antena_h, 4), 14);
    line += Rinex_Printer::rightJustify(Rinex_Printer::asString(antena_e, 4), 14);
    line += Rinex_Printer::rightJustify(Rinex_Printer::asString(antena_n, 4), 14);
    line += std::string(18, ' ');
    line += Rinex_Printer::leftJustify("ANTENNA: DELTA H/E/N", 20);
    Rinex_Printer::lengthCheck(line);
    out << line << std::endl;

    // -------- SYS / OBS TYPES
    // one line per available system
    line.clear();
    line += satelliteSystem["GPS"];
    line += std::string(2, ' ');
    std::stringstream strm;
    numberTypesObservations = 4;
    strm << numberTypesObservations;
    line += Rinex_Printer::rightJustify(strm.str(), 3);
    // per type of observation
    // GPS L1 PSEUDORANGE
    line += std::string(1, ' ');
    line += observationType["PSEUDORANGE"];
    line += observationCode["GPS_L2_L2CM"];
    // GPS L1 PHASE
    line += std::string(1, ' ');
    line += observationType["CARRIER_PHASE"];
    line += observationCode["GPS_L2_L2CM"];
    // GPS DOPPLER L1
    line += std::string(1, ' ');
    line += observationType["DOPPLER"];
    line += observationCode["GPS_L2_L2CM"];
    // GPS L1 CA SIGNAL STRENGTH
    line += std::string(1, ' ');
    line += observationType["SIGNAL_STRENGTH"];
    line += observationCode["GPS_L2_L2CM"];
    line += std::string(60 - line.size(), ' ');
    line += Rinex_Printer::leftJustify("SYS / # / OBS TYPES", 20);
    Rinex_Printer::lengthCheck(line);
    out << line << std::endl;

    // Find GLONASS Signal in Mixed file
    unsigned int number_of_observations_glo = 0;
    std::string signal_("1G");
    std::size_t found_1G = glonass_bands.find(signal_);
    if (found_1G != std::string::npos)
        {
            number_of_observations_glo = number_of_observations_glo + 4;
        }
    signal_ = "2G";
    std::size_t found_2G = glonass_bands.find(signal_);
    if (found_2G != std::string::npos)
        {
            number_of_observations_glo = number_of_observations_glo + 4;
        }
    line.clear();
    line += satelliteSystem["GLONASS"];
    line += std::string(2, ' ');
    line += Rinex_Printer::rightJustify(std::to_string(number_of_observations_glo), 3);
    if (found_1G != std::string::npos)
        {
            line += std::string(1, ' ');
            line += observationType["PSEUDORANGE"];
            line += observationCode["GLONASS_G1_CA"];
            line += std::string(1, ' ');
            line += observationType["CARRIER_PHASE"];
            line += observationCode["GLONASS_G1_CA"];
            line += std::string(1, ' ');
            line += observationType["DOPPLER"];
            line += observationCode["GLONASS_G1_CA"];
            line += std::string(1, ' ');
            line += observationType["SIGNAL_STRENGTH"];
            line += observationCode["GLONASS_G1_CA"];
        }
    if (found_2G != std::string::npos)
        {
            line += std::string(1, ' ');
            line += observationType["PSEUDORANGE"];
            line += observationCode["GLONASS_G2_CA"];
            line += std::string(1, ' ');
            line += observationType["CARRIER_PHASE"];
            line += observationCode["GLONASS_G2_CA"];
            line += std::string(1, ' ');
            line += observationType["DOPPLER"];
            line += observationCode["GLONASS_G2_CA"];
            line += std::string(1, ' ');
            line += observationType["SIGNAL_STRENGTH"];
            line += observationCode["GLONASS_G2_CA"];
        }
    line += std::string(60 - line.size(), ' ');
    line += Rinex_Printer::leftJustify("SYS / # / OBS TYPES", 20);
    Rinex_Printer::lengthCheck(line);
    out << line << std::endl;

    // -------- Signal Strength units (only version 3)
    line.clear();
    line += Rinex_Printer::leftJustify("DBHZ", 20);
    line += std::string(40, ' ');
    line += Rinex_Printer::leftJustify("SIGNAL STRENGTH UNIT", 20);
    Rinex_Printer::lengthCheck(line);
    out << line << std::endl;

    // -------- TIME OF FIRST OBS
    line.clear();
    boost::posix_time::ptime p_gps_time = Rinex_Printer::compute_GPS_time(gps_eph, d_TOW_first_observation);
    std::string timestring = boost::posix_time::to_iso_string(p_gps_time);
    std::string year(timestring, 0, 4);
    std::string month(timestring, 4, 2);
    std::string day(timestring, 6, 2);
    std::string hour(timestring, 9, 2);
    std::string minutes(timestring, 11, 2);
    double gps_t = d_TOW_first_observation;
    double seconds = fmod(gps_t, 60);
    line += Rinex_Printer::rightJustify(year, 6);
    line += Rinex_Printer::rightJustify(month, 6);
    line += Rinex_Printer::rightJustify(day, 6);
    line += Rinex_Printer::rightJustify(hour, 6);
    line += Rinex_Printer::rightJustify(minutes, 6);
    line += Rinex_Printer::rightJustify(asString(seconds, 7), 13);
    line += Rinex_Printer::rightJustify(std::string("GPS"), 8);
    line += std::string(9, ' ');
    line += Rinex_Printer::leftJustify("TIME OF FIRST OBS", 20);
    Rinex_Printer::lengthCheck(line);
    out << line << std::endl;

    // -------- GLONASS SLOT / FRQ #
    // TODO Need to provide system with list of all satellites and update this accordingly
    line.clear();
    line += Rinex_Printer::rightJustify(boost::lexical_cast<std::string>(0), 3);  // Number of satellites in list
    line += std::string(1, ' ');
    line += satelliteSystem["GLONASS"];
    line += Rinex_Printer::rightJustify(boost::lexical_cast<std::string>(0), 2);  // Slot Number
    line += std::string(1, ' ');
    line += Rinex_Printer::rightJustify(boost::lexical_cast<std::string>(0), 2);  // Frequency Number
    line += std::string(1, ' ');
    line += std::string(60 - line.size(), ' ');
    line += Rinex_Printer::leftJustify("GLONASS SLOT / FRQ #", 20);
    Rinex_Printer::lengthCheck(line);
    out << line << std::endl;

    // -------- GLONASS CODE/PHS/BIS
    // No GLONASS Phase bias correction used to align code and phase observations.
    line.clear();
    line += std::string(1, ' ');
    line += observationType["PSEUDORANGE"];
    line += observationCode["GLONASS_G1_CA"];
    line += std::string(1, ' ');
    line += Rinex_Printer::rightJustify(asString(0.0, 3), 8);
    line += std::string(1, ' ');
    line += observationType["PSEUDORANGE"];
    line += observationCode["GLONASS_G1_P"];
    line += std::string(1, ' ');
    line += Rinex_Printer::rightJustify(asString(0.0, 3), 8);
    line += std::string(1, ' ');
    line += observationType["PSEUDORANGE"];
    line += observationCode["GLONASS_G2_CA"];
    line += std::string(1, ' ');
    line += Rinex_Printer::rightJustify(asString(0.0, 3), 8);
    line += std::string(1, ' ');
    line += observationType["PSEUDORANGE"];
    line += observationCode["GLONASS_G2_P"];
    line += std::string(1, ' ');
    line += Rinex_Printer::rightJustify(asString(0.0, 3), 8);
    line += std::string(60 - line.size(), ' ');
    line += Rinex_Printer::leftJustify("GLONASS COD/PHS/BIS", 20);
    Rinex_Printer::lengthCheck(line);
    out << line << std::endl;

    // -------- end of header
    line.clear();
    line += std::string(60, ' ');
    line += Rinex_Printer::leftJustify("END OF HEADER", 20);
    Rinex_Printer::lengthCheck(line);
    out << line << std::endl;
}


void Rinex_Printer::rinex_obs_header(std::fstream& out, const Galileo_Ephemeris& galileo_eph, const Glonass_Gnav_Ephemeris& glonass_gnav_eph, const double d_TOW_first_observation, const std::string galileo_bands, const std::string glonass_bands)
{
    if (glonass_gnav_eph.d_m)
        {
        }  // avoid warning, not needed
    std::string line;
    version = 3;

    // -------- Line 1
    line = std::string(5, ' ');
    line += "3.02";
    line += std::string(11, ' ');
    line += Rinex_Printer::leftJustify("OBSERVATION DATA", 20);
    line += satelliteSystem["Mixed"];
    line += std::string(19, ' ');
    line += std::string("RINEX VERSION / TYPE");
    Rinex_Printer::lengthCheck(line);
    out << line << std::endl;

    // -------- Line 2
    line.clear();
    line += Rinex_Printer::leftJustify("G = GPS  R = GLONASS  E = GALILEO  S = GEO  M = MIXED", 60);
    line += Rinex_Printer::leftJustify("COMMENT", 20);
    Rinex_Printer::lengthCheck(line);
    out << line << std::endl;

    // -------- Line 3
    line.clear();
    line += Rinex_Printer::getLocalTime();
    line += std::string("PGM / RUN BY / DATE");
    line += std::string(1, ' ');
    Rinex_Printer::lengthCheck(line);
    out << line << std::endl;

    // -------- Line COMMENT
    line.clear();
    line += Rinex_Printer::leftJustify("MIXED (GALILEO/GLONASS) OBSERVATION DATA FILE GENERATED BY GNSS-SDR", 60);
    line += Rinex_Printer::leftJustify("COMMENT", 20);
    Rinex_Printer::lengthCheck(line);
    out << line << std::endl;

    // -------- Line COMMENT
    line.clear();
    std::string gnss_sdr_version(GNSS_SDR_VERSION);
    line += "GNSS-SDR VERSION ";
    line += Rinex_Printer::leftJustify(gnss_sdr_version, 43);
    line += Rinex_Printer::leftJustify("COMMENT", 20);
    Rinex_Printer::lengthCheck(line);
    out << line << std::endl;

    // -------- Line COMMENT
    line.clear();
    line += Rinex_Printer::leftJustify("See http://gnss-sdr.org", 60);
    line += Rinex_Printer::leftJustify("COMMENT", 20);
    Rinex_Printer::lengthCheck(line);
    out << line << std::endl;

    // -------- Line MARKER NAME
    line.clear();
    line += Rinex_Printer::leftJustify("DEFAULT MARKER NAME", 60);  // put a flag or a property,
    line += Rinex_Printer::leftJustify("MARKER TYPE", 20);
    Rinex_Printer::lengthCheck(line);
    out << line << std::endl;

    // -------- Line MARKER TYPE
    line.clear();
    line += Rinex_Printer::leftJustify("NON_GEODETIC", 20);  // put a flag or a property
    line += std::string(40, ' ');
    line += Rinex_Printer::leftJustify("MARKER TYPE", 20);
    Rinex_Printer::lengthCheck(line);
    out << line << std::endl;

    // -------- Line OBSERVER / AGENCY
    line.clear();
    std::string username;
    char c_username[20] = {0};
    int nGet = getlogin_r(c_username, sizeof(c_username) - 1);
    if (nGet == 0)
        {
            username = c_username;
        }
    else
        {
            username = "UNKNOWN USER";
        }
    line += leftJustify(username, 20);
    line += Rinex_Printer::leftJustify("CTTC", 40);  // add flag and property
    line += Rinex_Printer::leftJustify("OBSERVER / AGENCY", 20);
    Rinex_Printer::lengthCheck(line);
    out << line << std::endl;

    // -------- Line  REC / TYPE VERS
    line.clear();
    line += Rinex_Printer::leftJustify("GNSS-SDR", 20);           // add flag and property
    line += Rinex_Printer::leftJustify("Software Receiver", 20);  // add flag and property
    //line += Rinex_Printer::leftJustify(google::VersionString(), 20); // add flag and property
    if (gnss_sdr_version.length() > 20) gnss_sdr_version.resize(9, ' ');
    line += Rinex_Printer::leftJustify(gnss_sdr_version, 20);
    line += Rinex_Printer::leftJustify("REC # / TYPE / VERS", 20);
    lengthCheck(line);
    out << line << std::endl;

    // -------- ANTENNA TYPE
    line.clear();
    line += Rinex_Printer::leftJustify("Antenna number", 20);  // add flag and property
    line += Rinex_Printer::leftJustify("Antenna type", 20);    // add flag and property
    line += std::string(20, ' ');
    line += Rinex_Printer::leftJustify("ANT # / TYPE", 20);
    Rinex_Printer::lengthCheck(line);
    out << line << std::endl;

    // -------- APPROX POSITION  (optional for moving platforms)
    // put here real data!
    double antena_x = 0.0;
    double antena_y = 0.0;
    double antena_z = 0.0;
    line.clear();
    line += Rinex_Printer::rightJustify(Rinex_Printer::asString(antena_x, 4), 14);
    line += Rinex_Printer::rightJustify(Rinex_Printer::asString(antena_y, 4), 14);
    line += Rinex_Printer::rightJustify(Rinex_Printer::asString(antena_z, 4), 14);
    line += std::string(18, ' ');
    line += Rinex_Printer::leftJustify("APPROX POSITION XYZ", 20);
    Rinex_Printer::lengthCheck(line);
    out << line << std::endl;

    // -------- ANTENNA: DELTA H/E/N
    // put here real data!
    double antena_h = 0.0;
    double antena_e = 0.0;
    double antena_n = 0.0;
    line.clear();
    line += Rinex_Printer::rightJustify(Rinex_Printer::asString(antena_h, 4), 14);
    line += Rinex_Printer::rightJustify(Rinex_Printer::asString(antena_e, 4), 14);
    line += Rinex_Printer::rightJustify(Rinex_Printer::asString(antena_n, 4), 14);
    line += std::string(18, ' ');
    line += Rinex_Printer::leftJustify("ANTENNA: DELTA H/E/N", 20);
    Rinex_Printer::lengthCheck(line);
    out << line << std::endl;

    // -------- SYS / OBS TYPES
    line.clear();
    unsigned int number_of_observations_gal = 0;
    std::string signal_("1B");
    std::size_t found_1B = galileo_bands.find(signal_);
    if (found_1B != std::string::npos)
        {
            number_of_observations_gal = number_of_observations_gal + 4;
        }
    signal_ = "5X";
    std::size_t found_5X = galileo_bands.find(signal_);
    if (found_5X != std::string::npos)
        {
            number_of_observations_gal = number_of_observations_gal + 4;
        }

    line.clear();
    signal_ = "7X";
    std::size_t found_7X = galileo_bands.find(signal_);
    if (found_7X != std::string::npos)
        {
            number_of_observations_gal = number_of_observations_gal + 4;
        }


    line += satelliteSystem["Galileo"];
    line += std::string(2, ' ');
    line += Rinex_Printer::rightJustify(std::to_string(number_of_observations_gal), 3);

    if (found_1B != std::string::npos)
        {
            line += std::string(1, ' ');
            line += observationType["PSEUDORANGE"];
            line += observationCode["GALILEO_E1_B"];
            line += std::string(1, ' ');
            line += observationType["CARRIER_PHASE"];
            line += observationCode["GALILEO_E1_B"];
            line += std::string(1, ' ');
            line += observationType["DOPPLER"];
            line += observationCode["GALILEO_E1_B"];
            line += std::string(1, ' ');
            line += observationType["SIGNAL_STRENGTH"];
            line += observationCode["GALILEO_E1_B"];
        }

    if (found_5X != std::string::npos)
        {
            line += std::string(1, ' ');
            line += observationType["PSEUDORANGE"];
            line += observationCode["GALILEO_E5a_IQ"];
            line += std::string(1, ' ');
            line += observationType["CARRIER_PHASE"];
            line += observationCode["GALILEO_E5a_IQ"];
            line += std::string(1, ' ');
            line += observationType["DOPPLER"];
            line += observationCode["GALILEO_E5a_IQ"];
            line += std::string(1, ' ');
            line += observationType["SIGNAL_STRENGTH"];
            line += observationCode["GALILEO_E5a_IQ"];
        }

    if (found_7X != std::string::npos)
        {
            line += std::string(1, ' ');
            line += observationType["PSEUDORANGE"];
            line += observationCode["GALILEO_E5b_IQ"];
            line += std::string(1, ' ');
            line += observationType["CARRIER_PHASE"];
            line += observationCode["GALILEO_E5b_IQ"];
            line += std::string(1, ' ');
            line += observationType["DOPPLER"];
            line += observationCode["GALILEO_E5b_IQ"];
            line += std::string(1, ' ');
            line += observationType["SIGNAL_STRENGTH"];
            line += observationCode["GALILEO_E5b_IQ"];
        }

    line += std::string(60 - line.size(), ' ');
    line += Rinex_Printer::leftJustify("SYS / # / OBS TYPES", 20);
    Rinex_Printer::lengthCheck(line);
    out << line << std::endl;

    line.clear();
    unsigned int number_of_observations_glo = 0;
    signal_ = "1G";
    std::size_t found_1G = glonass_bands.find(signal_);
    if (found_1G != std::string::npos)
        {
            number_of_observations_glo = number_of_observations_glo + 4;
        }
    signal_ = "2G";
    std::size_t found_2G = glonass_bands.find(signal_);
    if (found_2G != std::string::npos)
        {
            number_of_observations_glo = number_of_observations_glo + 4;
        }

    line += satelliteSystem["GLONASS"];
    line += std::string(2, ' ');
    line += Rinex_Printer::rightJustify(std::to_string(number_of_observations_glo), 3);

    if (found_1G != std::string::npos)
        {
            line += std::string(1, ' ');
            line += observationType["PSEUDORANGE"];
            line += observationCode["GLONASS_L1_CA"];
            line += std::string(1, ' ');
            line += observationType["CARRIER_PHASE"];
            line += observationCode["GLONASS_L1_CA"];
            line += std::string(1, ' ');
            line += observationType["DOPPLER"];
            line += observationCode["GLONASS_L1_CA"];
            line += std::string(1, ' ');
            line += observationType["SIGNAL_STRENGTH"];
            line += observationCode["GLONASS_L1_CA"];
        }

    if (found_2G != std::string::npos)
        {
            line += std::string(1, ' ');
            line += observationType["PSEUDORANGE"];
            line += observationCode["GLONASS_L2_CA"];
            line += std::string(1, ' ');
            line += observationType["CARRIER_PHASE"];
            line += observationCode["GLONASS_L2_CA"];
            line += std::string(1, ' ');
            line += observationType["DOPPLER"];
            line += observationCode["GLONASS_L2_CA"];
            line += std::string(1, ' ');
            line += observationType["SIGNAL_STRENGTH"];
            line += observationCode["GLONASS_L2_CA"];
        }

    line += std::string(60 - line.size(), ' ');
    line += Rinex_Printer::leftJustify("SYS / # / OBS TYPES", 20);
    Rinex_Printer::lengthCheck(line);
    out << line << std::endl;

    // -------- Signal Strength units
    line.clear();
    line += Rinex_Printer::leftJustify("DBHZ", 20);
    line += std::string(40, ' ');
    line += Rinex_Printer::leftJustify("SIGNAL STRENGTH UNIT", 20);
    Rinex_Printer::lengthCheck(line);
    out << line << std::endl;

    // -------- TIME OF FIRST OBS
    line.clear();
    boost::posix_time::ptime p_galileo_time = Rinex_Printer::compute_Galileo_time(galileo_eph, d_TOW_first_observation);
    std::string timestring = boost::posix_time::to_iso_string(p_galileo_time);
    std::string year(timestring, 0, 4);
    std::string month(timestring, 4, 2);
    std::string day(timestring, 6, 2);
    std::string hour(timestring, 9, 2);
    std::string minutes(timestring, 11, 2);
    double galileo_t = d_TOW_first_observation;
    double seconds = fmod(galileo_t, 60);
    line += Rinex_Printer::rightJustify(year, 6);
    line += Rinex_Printer::rightJustify(month, 6);
    line += Rinex_Printer::rightJustify(day, 6);
    line += Rinex_Printer::rightJustify(hour, 6);
    line += Rinex_Printer::rightJustify(minutes, 6);
    line += Rinex_Printer::rightJustify(asString(seconds, 7), 13);
    line += Rinex_Printer::rightJustify(std::string("Galileo"), 8);
    line += std::string(9, ' ');
    line += Rinex_Printer::leftJustify("TIME OF FIRST OBS", 20);
    Rinex_Printer::lengthCheck(line);
    out << line << std::endl;

    // -------- end of header
    line.clear();
    line += std::string(60, ' ');
    line += Rinex_Printer::leftJustify("END OF HEADER", 20);
    Rinex_Printer::lengthCheck(line);
    out << line << std::endl;
}


void Rinex_Printer::rinex_obs_header(std::fstream& out, const Gps_Ephemeris& eph, const double d_TOW_first_observation)
{
    std::string line;

    // -------- Line 1
    line = std::string(5, ' ');
    line += stringVersion;
    line += std::string(11, ' ');
    line += Rinex_Printer::leftJustify("OBSERVATION DATA", 20);
    line += satelliteSystem["GPS"];
    line += std::string(19, ' ');
    line += std::string("RINEX VERSION / TYPE");
    Rinex_Printer::lengthCheck(line);
    out << line << std::endl;

    // -------- Line 2
    line.clear();
    if (version == 2)
        {
            line += Rinex_Printer::leftJustify("BLANK OR G = GPS,  R = GLONASS,  E = GALILEO,  M = MIXED", 60);
        }
    if (version == 3)
        {
            line += Rinex_Printer::leftJustify("G = GPS  R = GLONASS  E = GALILEO  S = GEO  M = MIXED", 60);
        }
    line += Rinex_Printer::leftJustify("COMMENT", 20);
    Rinex_Printer::lengthCheck(line);
    out << line << std::endl;

    // -------- Line 3
    line.clear();
    line += Rinex_Printer::getLocalTime();
    line += std::string("PGM / RUN BY / DATE");
    line += std::string(1, ' ');
    Rinex_Printer::lengthCheck(line);
    out << line << std::endl;

    // -------- Line COMMENT
    line.clear();
    line += Rinex_Printer::leftJustify("GPS OBSERVATION DATA FILE GENERATED BY GNSS-SDR", 60);
    line += Rinex_Printer::leftJustify("COMMENT", 20);
    Rinex_Printer::lengthCheck(line);
    out << line << std::endl;

    // -------- Line COMMENT
    line.clear();
    std::string gnss_sdr_version(GNSS_SDR_VERSION);
    line += "GNSS-SDR VERSION ";
    line += Rinex_Printer::leftJustify(gnss_sdr_version, 43);
    line += Rinex_Printer::leftJustify("COMMENT", 20);
    Rinex_Printer::lengthCheck(line);
    out << line << std::endl;

    // -------- Line COMMENT
    line.clear();
    line += Rinex_Printer::leftJustify("See http://gnss-sdr.org", 60);
    line += Rinex_Printer::leftJustify("COMMENT", 20);
    Rinex_Printer::lengthCheck(line);
    out << line << std::endl;

    // -------- Line MARKER NAME
    line.clear();
    line += Rinex_Printer::leftJustify("DEFAULT MARKER NAME", 60);  // put a flag or a property,
    line += Rinex_Printer::leftJustify("MARKER NAME", 20);
    Rinex_Printer::lengthCheck(line);
    out << line << std::endl;

    // -------- Line MARKER TYPE
    //line.clear();
    //line += Rinex_Printer::leftJustify("GROUND_CRAFT", 20); // put a flag or a property
    //line += std::string(40, ' ');
    //line += Rinex_Printer::leftJustify("MARKER TYPE", 20);
    //Rinex_Printer::lengthCheck(line);
    //out << line << std::endl;

    // -------- Line OBSERVER / AGENCY
    line.clear();
    std::string username;
    char c_username[20] = {0};
    int nGet = getlogin_r(c_username, sizeof(c_username) - 1);
    if (nGet == 0)
        {
            username = c_username;
        }
    else
        {
            username = "UNKNOWN USER";
        }
    line += leftJustify(username, 20);
    line += Rinex_Printer::leftJustify("CTTC", 40);  // add flag and property
    line += Rinex_Printer::leftJustify("OBSERVER / AGENCY", 20);
    Rinex_Printer::lengthCheck(line);
    out << line << std::endl;

    // -------- Line  REC / TYPE VERS
    line.clear();
    line += Rinex_Printer::leftJustify("GNSS-SDR", 20);           // add flag and property
    line += Rinex_Printer::leftJustify("Software Receiver", 20);  // add flag and property
    //line += Rinex_Printer::leftJustify(google::VersionString(), 20); // add flag and property
    if (gnss_sdr_version.length() > 20) gnss_sdr_version.resize(9, ' ');
    line += Rinex_Printer::leftJustify(gnss_sdr_version, 20);
    line += Rinex_Printer::leftJustify("REC # / TYPE / VERS", 20);
    lengthCheck(line);
    out << line << std::endl;

    // -------- ANTENNA TYPE
    line.clear();
    line += Rinex_Printer::leftJustify("Antenna number", 20);  // add flag and property
    line += Rinex_Printer::leftJustify("Antenna type", 20);    // add flag and property
    line += std::string(20, ' ');
    line += Rinex_Printer::leftJustify("ANT # / TYPE", 20);
    Rinex_Printer::lengthCheck(line);
    out << line << std::endl;

    // -------- APPROX POSITION  (optional for moving platforms)
    // put here real data!
    double antena_x = 0.0;
    double antena_y = 0.0;
    double antena_z = 0.0;
    line.clear();
    line += Rinex_Printer::rightJustify(Rinex_Printer::asString(antena_x, 4), 14);
    line += Rinex_Printer::rightJustify(Rinex_Printer::asString(antena_y, 4), 14);
    line += Rinex_Printer::rightJustify(Rinex_Printer::asString(antena_z, 4), 14);
    line += std::string(18, ' ');
    line += Rinex_Printer::leftJustify("APPROX POSITION XYZ", 20);
    Rinex_Printer::lengthCheck(line);
    out << line << std::endl;

    // -------- ANTENNA: DELTA H/E/N
    // put here real data!
    double antena_h = 0.0;
    double antena_e = 0.0;
    double antena_n = 0.0;
    line.clear();
    line += Rinex_Printer::rightJustify(Rinex_Printer::asString(antena_h, 4), 14);
    line += Rinex_Printer::rightJustify(Rinex_Printer::asString(antena_e, 4), 14);
    line += Rinex_Printer::rightJustify(Rinex_Printer::asString(antena_n, 4), 14);
    line += std::string(18, ' ');
    line += Rinex_Printer::leftJustify("ANTENNA: DELTA H/E/N", 20);
    Rinex_Printer::lengthCheck(line);
    out << line << std::endl;

    if (version == 2)
        {
            // --------- WAVELENGHT FACTOR
            // put here real data!
            line.clear();
            line += Rinex_Printer::rightJustify("1", 6);
            line += Rinex_Printer::rightJustify("1", 6);
            line += std::string(48, ' ');
            line += Rinex_Printer::leftJustify("WAVELENGTH FACT L1/2", 20);
            Rinex_Printer::lengthCheck(line);
            out << line << std::endl;
        }

    if (version == 3)
        {
            // -------- SYS / OBS TYPES
            // one line per available system
            line.clear();
            line += satelliteSystem["GPS"];
            line += std::string(2, ' ');
            std::stringstream strm;
            numberTypesObservations = 4;
            strm << numberTypesObservations;
            line += Rinex_Printer::rightJustify(strm.str(), 3);
            // per type of observation
            // GPS L1 PSEUDORANGE
            line += std::string(1, ' ');
            line += observationType["PSEUDORANGE"];
            line += observationCode["GPS_L1_CA"];
            // GPS L1 PHASE
            line += std::string(1, ' ');
            line += observationType["CARRIER_PHASE"];
            line += observationCode["GPS_L1_CA"];
            // GPS DOPPLER L1
            line += std::string(1, ' ');
            line += observationType["DOPPLER"];
            line += observationCode["GPS_L1_CA"];
            // GPS L1 CA SIGNAL STRENGTH
            line += std::string(1, ' ');
            line += observationType["SIGNAL_STRENGTH"];
            line += observationCode["GPS_L1_CA"];

            line += std::string(60 - line.size(), ' ');
            line += Rinex_Printer::leftJustify("SYS / # / OBS TYPES", 20);
            Rinex_Printer::lengthCheck(line);
            out << line << std::endl;
        }

    if (version == 2)
        {
            // -------- SYS / OBS TYPES
            line.clear();
            std::stringstream strm;
            strm << numberTypesObservations;
            line += Rinex_Printer::rightJustify(strm.str(), 6);
            // per type of observation
            // GPS L1 PSEUDORANGE
            line += Rinex_Printer::rightJustify(observationType["PSEUDORANGE_CA_v2"], 5);
            line += observationCode["GPS_L1_CA_v2"];
            // GPS L1 PHASE
            line += Rinex_Printer::rightJustify(observationType["CARRIER_PHASE_CA_v2"], 5);
            line += observationCode["GPS_L1_CA_v2"];
            // GPS DOPPLER L1
            line += Rinex_Printer::rightJustify(observationType["DOPPLER_v2"], 5);
            line += observationCode["GPS_L1_CA_v2"];
            // GPS L1 SIGNAL STRENGTH
            line += Rinex_Printer::rightJustify(observationType["SIGNAL_STRENGTH_v2"], 5);
            line += observationCode["GPS_L1_CA_v2"];
            line += std::string(60 - line.size(), ' ');
            line += Rinex_Printer::leftJustify("# / TYPES OF OBSERV", 20);
            Rinex_Printer::lengthCheck(line);
            out << line << std::endl;
        }

    if (version == 3)
        {
            // -------- Signal Strength units
            line.clear();
            line += Rinex_Printer::leftJustify("DBHZ", 20);
            line += std::string(40, ' ');
            line += Rinex_Printer::leftJustify("SIGNAL STRENGTH UNIT", 20);
            Rinex_Printer::lengthCheck(line);
            out << line << std::endl;
        }

    // -------- TIME OF FIRST OBS
    line.clear();
    boost::posix_time::ptime p_gps_time = Rinex_Printer::compute_GPS_time(eph, d_TOW_first_observation);
    std::string timestring = boost::posix_time::to_iso_string(p_gps_time);
    std::string year(timestring, 0, 4);
    std::string month(timestring, 4, 2);
    std::string day(timestring, 6, 2);
    std::string hour(timestring, 9, 2);
    std::string minutes(timestring, 11, 2);
    double gps_t = d_TOW_first_observation;
    double seconds = fmod(gps_t, 60);
    line += Rinex_Printer::rightJustify(year, 6);
    line += Rinex_Printer::rightJustify(month, 6);
    line += Rinex_Printer::rightJustify(day, 6);
    line += Rinex_Printer::rightJustify(hour, 6);
    line += Rinex_Printer::rightJustify(minutes, 6);
    line += Rinex_Printer::rightJustify(asString(seconds, 7), 13);
    line += Rinex_Printer::rightJustify(std::string("GPS"), 8);
    line += std::string(9, ' ');
    line += Rinex_Printer::leftJustify("TIME OF FIRST OBS", 20);
    Rinex_Printer::lengthCheck(line);
    out << line << std::endl;

    // -------- SYS /PHASE SHIFTS

    // -------- end of header
    line.clear();
    line += std::string(60, ' ');
    line += Rinex_Printer::leftJustify("END OF HEADER", 20);
    Rinex_Printer::lengthCheck(line);
    out << line << std::endl;
}


void Rinex_Printer::rinex_obs_header(std::fstream& out, const Gps_CNAV_Ephemeris& eph, const double d_TOW_first_observation)
{
    std::string line;

    // -------- Line 1
    line = std::string(5, ' ');
    line += stringVersion;
    line += std::string(11, ' ');
    line += Rinex_Printer::leftJustify("OBSERVATION DATA", 20);
    line += satelliteSystem["GPS"];
    line += std::string(19, ' ');
    line += std::string("RINEX VERSION / TYPE");
    Rinex_Printer::lengthCheck(line);
    out << line << std::endl;

    // -------- Line 2
    line.clear();
    line += Rinex_Printer::leftJustify("G = GPS  R = GLONASS  E = GALILEO  S = GEO  M = MIXED", 60);
    line += Rinex_Printer::leftJustify("COMMENT", 20);
    Rinex_Printer::lengthCheck(line);
    out << line << std::endl;

    // -------- Line 3
    line.clear();
    line += Rinex_Printer::getLocalTime();
    line += std::string("PGM / RUN BY / DATE");
    line += std::string(1, ' ');
    Rinex_Printer::lengthCheck(line);
    out << line << std::endl;

    // -------- Line COMMENT
    line.clear();
    line += Rinex_Printer::leftJustify("GPS OBSERVATION DATA FILE GENERATED BY GNSS-SDR", 60);
    line += Rinex_Printer::leftJustify("COMMENT", 20);
    Rinex_Printer::lengthCheck(line);
    out << line << std::endl;

    // -------- Line COMMENT
    line.clear();
    std::string gnss_sdr_version(GNSS_SDR_VERSION);
    line += "GNSS-SDR VERSION ";
    line += Rinex_Printer::leftJustify(gnss_sdr_version, 43);
    line += Rinex_Printer::leftJustify("COMMENT", 20);
    Rinex_Printer::lengthCheck(line);
    out << line << std::endl;

    // -------- Line COMMENT
    line.clear();
    line += Rinex_Printer::leftJustify("See http://gnss-sdr.org", 60);
    line += Rinex_Printer::leftJustify("COMMENT", 20);
    Rinex_Printer::lengthCheck(line);
    out << line << std::endl;

    // -------- Line MARKER NAME
    line.clear();
    line += Rinex_Printer::leftJustify("DEFAULT MARKER NAME", 60);  // put a flag or a property,
    line += Rinex_Printer::leftJustify("MARKER NAME", 20);
    Rinex_Printer::lengthCheck(line);
    out << line << std::endl;

    // -------- Line MARKER TYPE
    //line.clear();
    //line += Rinex_Printer::leftJustify("GROUND_CRAFT", 20); // put a flag or a property
    //line += std::string(40, ' ');
    //line += Rinex_Printer::leftJustify("MARKER TYPE", 20);
    //Rinex_Printer::lengthCheck(line);
    //out << line << std::endl;

    // -------- Line OBSERVER / AGENCY
    line.clear();
    std::string username;
    char c_username[20] = {0};
    int nGet = getlogin_r(c_username, sizeof(c_username) - 1);
    if (nGet == 0)
        {
            username = c_username;
        }
    else
        {
            username = "UNKNOWN USER";
        }
    line += leftJustify(username, 20);
    line += Rinex_Printer::leftJustify("CTTC", 40);  // add flag and property
    line += Rinex_Printer::leftJustify("OBSERVER / AGENCY", 20);
    Rinex_Printer::lengthCheck(line);
    out << line << std::endl;

    // -------- Line  REC / TYPE VERS
    line.clear();
    line += Rinex_Printer::leftJustify("GNSS-SDR", 20);           // add flag and property
    line += Rinex_Printer::leftJustify("Software Receiver", 20);  // add flag and property
    //line += Rinex_Printer::leftJustify(google::VersionString(), 20); // add flag and property
    if (gnss_sdr_version.length() > 20) gnss_sdr_version.resize(9, ' ');
    line += Rinex_Printer::leftJustify(gnss_sdr_version, 20);
    line += Rinex_Printer::leftJustify("REC # / TYPE / VERS", 20);
    lengthCheck(line);
    out << line << std::endl;

    // -------- ANTENNA TYPE
    line.clear();
    line += Rinex_Printer::leftJustify("Antenna number", 20);  // add flag and property
    line += Rinex_Printer::leftJustify("Antenna type", 20);    // add flag and property
    line += std::string(20, ' ');
    line += Rinex_Printer::leftJustify("ANT # / TYPE", 20);
    Rinex_Printer::lengthCheck(line);
    out << line << std::endl;

    // -------- APPROX POSITION  (optional for moving platforms)
    // put here real data!
    double antena_x = 0.0;
    double antena_y = 0.0;
    double antena_z = 0.0;
    line.clear();
    line += Rinex_Printer::rightJustify(Rinex_Printer::asString(antena_x, 4), 14);
    line += Rinex_Printer::rightJustify(Rinex_Printer::asString(antena_y, 4), 14);
    line += Rinex_Printer::rightJustify(Rinex_Printer::asString(antena_z, 4), 14);
    line += std::string(18, ' ');
    line += Rinex_Printer::leftJustify("APPROX POSITION XYZ", 20);
    Rinex_Printer::lengthCheck(line);
    out << line << std::endl;

    // -------- ANTENNA: DELTA H/E/N
    // put here real data!
    double antena_h = 0.0;
    double antena_e = 0.0;
    double antena_n = 0.0;
    line.clear();
    line += Rinex_Printer::rightJustify(Rinex_Printer::asString(antena_h, 4), 14);
    line += Rinex_Printer::rightJustify(Rinex_Printer::asString(antena_e, 4), 14);
    line += Rinex_Printer::rightJustify(Rinex_Printer::asString(antena_n, 4), 14);
    line += std::string(18, ' ');
    line += Rinex_Printer::leftJustify("ANTENNA: DELTA H/E/N", 20);
    Rinex_Printer::lengthCheck(line);
    out << line << std::endl;

    // -------- SYS / OBS TYPES
    // one line per available system
    line.clear();
    line += satelliteSystem["GPS"];
    line += std::string(2, ' ');
    std::stringstream strm;
    numberTypesObservations = 4;
    strm << numberTypesObservations;
    line += Rinex_Printer::rightJustify(strm.str(), 3);
    // per type of observation
    // GPS L2 PSEUDORANGE
    line += std::string(1, ' ');
    line += observationType["PSEUDORANGE"];
    line += observationCode["GPS_L2_L2CM"];
    // GPS L2 PHASE
    line += std::string(1, ' ');
    line += observationType["CARRIER_PHASE"];
    line += observationCode["GPS_L2_L2CM"];
    // GPS DOPPLER L2
    line += std::string(1, ' ');
    line += observationType["DOPPLER"];
    line += observationCode["GPS_L2_L2CM"];
    // GPS L2 SIGNAL STRENGTH
    line += std::string(1, ' ');
    line += observationType["SIGNAL_STRENGTH"];
    line += observationCode["GPS_L2_L2CM"];

    line += std::string(60 - line.size(), ' ');
    line += Rinex_Printer::leftJustify("SYS / # / OBS TYPES", 20);
    Rinex_Printer::lengthCheck(line);
    out << line << std::endl;

    // -------- Signal Strength units
    line.clear();
    line += Rinex_Printer::leftJustify("DBHZ", 20);
    line += std::string(40, ' ');
    line += Rinex_Printer::leftJustify("SIGNAL STRENGTH UNIT", 20);
    Rinex_Printer::lengthCheck(line);
    out << line << std::endl;

    // -------- TIME OF FIRST OBS
    line.clear();
    boost::posix_time::ptime p_gps_time = Rinex_Printer::compute_GPS_time(eph, d_TOW_first_observation);
    std::string timestring = boost::posix_time::to_iso_string(p_gps_time);
    std::string year(timestring, 0, 4);
    std::string month(timestring, 4, 2);
    std::string day(timestring, 6, 2);
    std::string hour(timestring, 9, 2);
    std::string minutes(timestring, 11, 2);
    double gps_t = d_TOW_first_observation;
    double seconds = fmod(gps_t, 60);
    line += Rinex_Printer::rightJustify(year, 6);
    line += Rinex_Printer::rightJustify(month, 6);
    line += Rinex_Printer::rightJustify(day, 6);
    line += Rinex_Printer::rightJustify(hour, 6);
    line += Rinex_Printer::rightJustify(minutes, 6);
    line += Rinex_Printer::rightJustify(asString(seconds, 7), 13);
    line += Rinex_Printer::rightJustify(std::string("GPS"), 8);
    line += std::string(9, ' ');
    line += Rinex_Printer::leftJustify("TIME OF FIRST OBS", 20);
    Rinex_Printer::lengthCheck(line);
    out << line << std::endl;

    // -------- SYS /PHASE SHIFTS

    // -------- end of header
    line.clear();
    line += std::string(60, ' ');
    line += Rinex_Printer::leftJustify("END OF HEADER", 20);
    Rinex_Printer::lengthCheck(line);
    out << line << std::endl;
}


void Rinex_Printer::rinex_obs_header(std::fstream& out, const Gps_Ephemeris& eph, const Gps_CNAV_Ephemeris& eph_cnav, const double d_TOW_first_observation)
{
    if (eph_cnav.d_i_0)
        {
        }  // avoid warning, not needed
    std::string line;

    // -------- Line 1
    line = std::string(5, ' ');
    line += stringVersion;
    line += std::string(11, ' ');
    line += Rinex_Printer::leftJustify("OBSERVATION DATA", 20);
    line += satelliteSystem["GPS"];
    line += std::string(19, ' ');
    line += std::string("RINEX VERSION / TYPE");
    Rinex_Printer::lengthCheck(line);
    out << line << std::endl;

    // -------- Line 2
    line.clear();
    line += Rinex_Printer::leftJustify("G = GPS  R = GLONASS  E = GALILEO  S = GEO  M = MIXED", 60);
    line += Rinex_Printer::leftJustify("COMMENT", 20);
    Rinex_Printer::lengthCheck(line);
    out << line << std::endl;

    // -------- Line 3
    line.clear();
    line += Rinex_Printer::getLocalTime();
    line += std::string("PGM / RUN BY / DATE");
    line += std::string(1, ' ');
    Rinex_Printer::lengthCheck(line);
    out << line << std::endl;

    // -------- Line COMMENT
    line.clear();
    line += Rinex_Printer::leftJustify("GPS OBSERVATION DATA FILE GENERATED BY GNSS-SDR", 60);
    line += Rinex_Printer::leftJustify("COMMENT", 20);
    Rinex_Printer::lengthCheck(line);
    out << line << std::endl;

    // -------- Line COMMENT
    line.clear();
    std::string gnss_sdr_version(GNSS_SDR_VERSION);
    line += "GNSS-SDR VERSION ";
    line += Rinex_Printer::leftJustify(gnss_sdr_version, 43);
    line += Rinex_Printer::leftJustify("COMMENT", 20);
    Rinex_Printer::lengthCheck(line);
    out << line << std::endl;

    // -------- Line COMMENT
    line.clear();
    line += Rinex_Printer::leftJustify("See http://gnss-sdr.org", 60);
    line += Rinex_Printer::leftJustify("COMMENT", 20);
    Rinex_Printer::lengthCheck(line);
    out << line << std::endl;

    // -------- Line MARKER NAME
    line.clear();
    line += Rinex_Printer::leftJustify("DEFAULT MARKER NAME", 60);  // put a flag or a property,
    line += Rinex_Printer::leftJustify("MARKER NAME", 20);
    Rinex_Printer::lengthCheck(line);
    out << line << std::endl;

    // -------- Line MARKER TYPE
    //line.clear();
    //line += Rinex_Printer::leftJustify("GROUND_CRAFT", 20); // put a flag or a property
    //line += std::string(40, ' ');
    //line += Rinex_Printer::leftJustify("MARKER TYPE", 20);
    //Rinex_Printer::lengthCheck(line);
    //out << line << std::endl;

    // -------- Line OBSERVER / AGENCY
    line.clear();
    std::string username;
    char c_username[20] = {0};
    int nGet = getlogin_r(c_username, sizeof(c_username) - 1);
    if (nGet == 0)
        {
            username = c_username;
        }
    else
        {
            username = "UNKNOWN USER";
        }
    line += leftJustify(username, 20);
    line += Rinex_Printer::leftJustify("CTTC", 40);  // add flag and property
    line += Rinex_Printer::leftJustify("OBSERVER / AGENCY", 20);
    Rinex_Printer::lengthCheck(line);
    out << line << std::endl;

    // -------- Line  REC / TYPE VERS
    line.clear();
    line += Rinex_Printer::leftJustify("GNSS-SDR", 20);           // add flag and property
    line += Rinex_Printer::leftJustify("Software Receiver", 20);  // add flag and property
    //line += Rinex_Printer::leftJustify(google::VersionString(), 20); // add flag and property
    if (gnss_sdr_version.length() > 20) gnss_sdr_version.resize(9, ' ');
    line += Rinex_Printer::leftJustify(gnss_sdr_version, 20);
    line += Rinex_Printer::leftJustify("REC # / TYPE / VERS", 20);
    lengthCheck(line);
    out << line << std::endl;

    // -------- ANTENNA TYPE
    line.clear();
    line += Rinex_Printer::leftJustify("Antenna number", 20);  // add flag and property
    line += Rinex_Printer::leftJustify("Antenna type", 20);    // add flag and property
    line += std::string(20, ' ');
    line += Rinex_Printer::leftJustify("ANT # / TYPE", 20);
    Rinex_Printer::lengthCheck(line);
    out << line << std::endl;

    // -------- APPROX POSITION  (optional for moving platforms)
    // put here real data!
    double antena_x = 0.0;
    double antena_y = 0.0;
    double antena_z = 0.0;
    line.clear();
    line += Rinex_Printer::rightJustify(Rinex_Printer::asString(antena_x, 4), 14);
    line += Rinex_Printer::rightJustify(Rinex_Printer::asString(antena_y, 4), 14);
    line += Rinex_Printer::rightJustify(Rinex_Printer::asString(antena_z, 4), 14);
    line += std::string(18, ' ');
    line += Rinex_Printer::leftJustify("APPROX POSITION XYZ", 20);
    Rinex_Printer::lengthCheck(line);
    out << line << std::endl;

    // -------- ANTENNA: DELTA H/E/N
    // put here real data!
    double antena_h = 0.0;
    double antena_e = 0.0;
    double antena_n = 0.0;
    line.clear();
    line += Rinex_Printer::rightJustify(Rinex_Printer::asString(antena_h, 4), 14);
    line += Rinex_Printer::rightJustify(Rinex_Printer::asString(antena_e, 4), 14);
    line += Rinex_Printer::rightJustify(Rinex_Printer::asString(antena_n, 4), 14);
    line += std::string(18, ' ');
    line += Rinex_Printer::leftJustify("ANTENNA: DELTA H/E/N", 20);
    Rinex_Printer::lengthCheck(line);
    out << line << std::endl;

    // -------- SYS / OBS TYPES
    // one line per available system
    line.clear();
    line += satelliteSystem["GPS"];
    line += std::string(2, ' ');
    std::stringstream strm;
    numberTypesObservations = 8;
    strm << numberTypesObservations;
    line += Rinex_Printer::rightJustify(strm.str(), 3);
    // per type of observation
    // GPS L1 PSEUDORANGE
    line += std::string(1, ' ');
    line += observationType["PSEUDORANGE"];
    line += observationCode["GPS_L1_CA"];
    // GPS L1 PHASE
    line += std::string(1, ' ');
    line += observationType["CARRIER_PHASE"];
    line += observationCode["GPS_L1_CA"];
    // GPS DOPPLER L1
    line += std::string(1, ' ');
    line += observationType["DOPPLER"];
    line += observationCode["GPS_L1_CA"];
    // GPS L1 CA SIGNAL STRENGTH
    line += std::string(1, ' ');
    line += observationType["SIGNAL_STRENGTH"];
    line += observationCode["GPS_L1_CA"];
    // GPS L2 PSEUDORANGE
    line += std::string(1, ' ');
    line += observationType["PSEUDORANGE"];
    line += observationCode["GPS_L2_L2CM"];
    // GPS L2 PHASE
    line += std::string(1, ' ');
    line += observationType["CARRIER_PHASE"];
    line += observationCode["GPS_L2_L2CM"];
    // GPS DOPPLER L2
    line += std::string(1, ' ');
    line += observationType["DOPPLER"];
    line += observationCode["GPS_L2_L2CM"];
    // GPS L2 SIGNAL STRENGTH
    line += std::string(1, ' ');
    line += observationType["SIGNAL_STRENGTH"];
    line += observationCode["GPS_L2_L2CM"];

    line += std::string(60 - line.size(), ' ');
    line += Rinex_Printer::leftJustify("SYS / # / OBS TYPES", 20);
    Rinex_Printer::lengthCheck(line);
    out << line << std::endl;

    // -------- Signal Strength units
    line.clear();
    line += Rinex_Printer::leftJustify("DBHZ", 20);
    line += std::string(40, ' ');
    line += Rinex_Printer::leftJustify("SIGNAL STRENGTH UNIT", 20);
    Rinex_Printer::lengthCheck(line);
    out << line << std::endl;

    // -------- TIME OF FIRST OBS
    line.clear();
    boost::posix_time::ptime p_gps_time = Rinex_Printer::compute_GPS_time(eph, d_TOW_first_observation);
    std::string timestring = boost::posix_time::to_iso_string(p_gps_time);
    std::string year(timestring, 0, 4);
    std::string month(timestring, 4, 2);
    std::string day(timestring, 6, 2);
    std::string hour(timestring, 9, 2);
    std::string minutes(timestring, 11, 2);
    double gps_t = d_TOW_first_observation;
    double seconds = fmod(gps_t, 60);
    line += Rinex_Printer::rightJustify(year, 6);
    line += Rinex_Printer::rightJustify(month, 6);
    line += Rinex_Printer::rightJustify(day, 6);
    line += Rinex_Printer::rightJustify(hour, 6);
    line += Rinex_Printer::rightJustify(minutes, 6);
    line += Rinex_Printer::rightJustify(asString(seconds, 7), 13);
    line += Rinex_Printer::rightJustify(std::string("GPS"), 8);
    line += std::string(9, ' ');
    line += Rinex_Printer::leftJustify("TIME OF FIRST OBS", 20);
    Rinex_Printer::lengthCheck(line);
    out << line << std::endl;

    // -------- SYS /PHASE SHIFTS

    // -------- end of header
    line.clear();
    line += std::string(60, ' ');
    line += Rinex_Printer::leftJustify("END OF HEADER", 20);
    Rinex_Printer::lengthCheck(line);
    out << line << std::endl;
}


void Rinex_Printer::rinex_obs_header(std::fstream& out, const Galileo_Ephemeris& eph, const double d_TOW_first_observation, const std::string bands)
{
    std::string line;
    version = 3;

    // -------- Line 1
    line = std::string(5, ' ');
    line += "3.02";
    line += std::string(11, ' ');
    line += Rinex_Printer::leftJustify("OBSERVATION DATA", 20);
    line += satelliteSystem["Galileo"];
    line += std::string(19, ' ');
    line += std::string("RINEX VERSION / TYPE");
    Rinex_Printer::lengthCheck(line);
    out << line << std::endl;

    // -------- Line 2
    line.clear();
    line += Rinex_Printer::leftJustify("G = GPS  R = GLONASS  E = GALILEO  S = GEO  M = MIXED", 60);
    line += Rinex_Printer::leftJustify("COMMENT", 20);
    Rinex_Printer::lengthCheck(line);
    out << line << std::endl;

    // -------- Line 3
    line.clear();
    line += Rinex_Printer::getLocalTime();
    line += std::string("PGM / RUN BY / DATE");
    line += std::string(1, ' ');
    Rinex_Printer::lengthCheck(line);
    out << line << std::endl;

    // -------- Line COMMENT
    line.clear();
    line += Rinex_Printer::leftJustify("GALILEO OBSERVATION DATA FILE GENERATED BY GNSS-SDR", 60);
    line += Rinex_Printer::leftJustify("COMMENT", 20);
    Rinex_Printer::lengthCheck(line);
    out << line << std::endl;

    // -------- Line COMMENT
    line.clear();
    std::string gnss_sdr_version(GNSS_SDR_VERSION);
    line += "GNSS-SDR VERSION ";
    line += Rinex_Printer::leftJustify(gnss_sdr_version, 43);
    line += Rinex_Printer::leftJustify("COMMENT", 20);
    Rinex_Printer::lengthCheck(line);
    out << line << std::endl;

    // -------- Line COMMENT
    line.clear();
    line += Rinex_Printer::leftJustify("See http://gnss-sdr.org", 60);
    line += Rinex_Printer::leftJustify("COMMENT", 20);
    Rinex_Printer::lengthCheck(line);
    out << line << std::endl;

    // -------- Line MARKER NAME
    line.clear();
    line += Rinex_Printer::leftJustify("DEFAULT MARKER NAME", 60);  // put a flag or a property,
    line += Rinex_Printer::leftJustify("MARKER NAME", 20);
    Rinex_Printer::lengthCheck(line);
    out << line << std::endl;

    // -------- Line MARKER TYPE
    //line.clear();
    //line += Rinex_Printer::leftJustify("NON_GEODETIC", 20); // put a flag or a property
    //line += std::string(40, ' ');
    //line += Rinex_Printer::leftJustify("MARKER TYPE", 20);
    //Rinex_Printer::lengthCheck(line);
    //out << line << std::endl;

    // -------- Line OBSERVER / AGENCY
    line.clear();
    std::string username;
    char c_username[20] = {0};
    int nGet = getlogin_r(c_username, sizeof(c_username) - 1);
    if (nGet == 0)
        {
            username = c_username;
        }
    else
        {
            username = "UNKNOWN USER";
        }
    line += leftJustify(username, 20);
    line += Rinex_Printer::leftJustify("CTTC", 40);  // add flag and property
    line += Rinex_Printer::leftJustify("OBSERVER / AGENCY", 20);
    Rinex_Printer::lengthCheck(line);
    out << line << std::endl;

    // -------- Line  REC / TYPE VERS
    line.clear();
    line += Rinex_Printer::leftJustify("GNSS-SDR", 20);           // add flag and property
    line += Rinex_Printer::leftJustify("Software Receiver", 20);  // add flag and property
    //line += Rinex_Printer::leftJustify(google::VersionString(), 20); // add flag and property
    if (gnss_sdr_version.length() > 20) gnss_sdr_version.resize(9, ' ');
    line += Rinex_Printer::leftJustify(gnss_sdr_version, 20);
    line += Rinex_Printer::leftJustify("REC # / TYPE / VERS", 20);
    lengthCheck(line);
    out << line << std::endl;

    // -------- ANTENNA TYPE
    line.clear();
    line += Rinex_Printer::leftJustify("Antenna number", 20);  // add flag and property
    line += Rinex_Printer::leftJustify("Antenna type", 20);    // add flag and property
    line += std::string(20, ' ');
    line += Rinex_Printer::leftJustify("ANT # / TYPE", 20);
    Rinex_Printer::lengthCheck(line);
    out << line << std::endl;

    // -------- APPROX POSITION  (optional for moving platforms)
    // put here real data!
    double antena_x = 0.0;
    double antena_y = 0.0;
    double antena_z = 0.0;
    line.clear();
    line += Rinex_Printer::rightJustify(Rinex_Printer::asString(antena_x, 4), 14);
    line += Rinex_Printer::rightJustify(Rinex_Printer::asString(antena_y, 4), 14);
    line += Rinex_Printer::rightJustify(Rinex_Printer::asString(antena_z, 4), 14);
    line += std::string(18, ' ');
    line += Rinex_Printer::leftJustify("APPROX POSITION XYZ", 20);
    Rinex_Printer::lengthCheck(line);
    out << line << std::endl;

    // -------- ANTENNA: DELTA H/E/N
    // put here real data!
    double antena_h = 0.0;
    double antena_e = 0.0;
    double antena_n = 0.0;
    line.clear();
    line += Rinex_Printer::rightJustify(Rinex_Printer::asString(antena_h, 4), 14);
    line += Rinex_Printer::rightJustify(Rinex_Printer::asString(antena_e, 4), 14);
    line += Rinex_Printer::rightJustify(Rinex_Printer::asString(antena_n, 4), 14);
    line += std::string(18, ' ');
    line += Rinex_Printer::leftJustify("ANTENNA: DELTA H/E/N", 20);
    Rinex_Printer::lengthCheck(line);
    out << line << std::endl;

    // -------- SYS / OBS TYPES
    // one line per available system
    unsigned int number_of_observations = 0;
    std::string signal_("1B");
    std::size_t found_1B = bands.find(signal_);
    if (found_1B != std::string::npos)
        {
            number_of_observations = number_of_observations + 4;
        }
    signal_ = "5X";
    std::size_t found_5X = bands.find(signal_);
    if (found_5X != std::string::npos)
        {
            number_of_observations = number_of_observations + 4;
        }

    line.clear();
    signal_ = "7X";
    std::size_t found_7X = bands.find(signal_);
    if (found_7X != std::string::npos)
        {
            number_of_observations = number_of_observations + 4;
        }

    line.clear();

    line += satelliteSystem["Galileo"];
    line += std::string(2, ' ');
    line += Rinex_Printer::rightJustify(std::to_string(number_of_observations), 3);

    if (found_1B != std::string::npos)
        {
            line += std::string(1, ' ');
            line += observationType["PSEUDORANGE"];
            line += observationCode["GALILEO_E1_B"];
            line += std::string(1, ' ');
            line += observationType["CARRIER_PHASE"];
            line += observationCode["GALILEO_E1_B"];
            line += std::string(1, ' ');
            line += observationType["DOPPLER"];
            line += observationCode["GALILEO_E1_B"];
            line += std::string(1, ' ');
            line += observationType["SIGNAL_STRENGTH"];
            line += observationCode["GALILEO_E1_B"];
        }

    if (found_5X != std::string::npos)
        {
            line += std::string(1, ' ');
            line += observationType["PSEUDORANGE"];
            line += observationCode["GALILEO_E5a_IQ"];
            line += std::string(1, ' ');
            line += observationType["CARRIER_PHASE"];
            line += observationCode["GALILEO_E5a_IQ"];
            line += std::string(1, ' ');
            line += observationType["DOPPLER"];
            line += observationCode["GALILEO_E5a_IQ"];
            line += std::string(1, ' ');
            line += observationType["SIGNAL_STRENGTH"];
            line += observationCode["GALILEO_E5a_IQ"];
        }

    if (found_7X != std::string::npos)
        {
            line += std::string(1, ' ');
            line += observationType["PSEUDORANGE"];
            line += observationCode["GALILEO_E5b_IQ"];
            line += std::string(1, ' ');
            line += observationType["CARRIER_PHASE"];
            line += observationCode["GALILEO_E5b_IQ"];
            line += std::string(1, ' ');
            line += observationType["DOPPLER"];
            line += observationCode["GALILEO_E5b_IQ"];
            line += std::string(1, ' ');
            line += observationType["SIGNAL_STRENGTH"];
            line += observationCode["GALILEO_E5b_IQ"];
        }

    line += std::string(60 - line.size(), ' ');
    line += Rinex_Printer::leftJustify("SYS / # / OBS TYPES", 20);
    Rinex_Printer::lengthCheck(line);
    out << line << std::endl;

    // -------- Signal Strength units
    line.clear();
    line += Rinex_Printer::leftJustify("DBHZ", 20);
    line += std::string(40, ' ');
    line += Rinex_Printer::leftJustify("SIGNAL STRENGTH UNIT", 20);
    Rinex_Printer::lengthCheck(line);
    out << line << std::endl;

    // -------- TIME OF FIRST OBS
    line.clear();
    boost::posix_time::ptime p_galileo_time = Rinex_Printer::compute_Galileo_time(eph, d_TOW_first_observation);
    std::string timestring = boost::posix_time::to_iso_string(p_galileo_time);
    std::string year(timestring, 0, 4);
    std::string month(timestring, 4, 2);
    std::string day(timestring, 6, 2);
    std::string hour(timestring, 9, 2);
    std::string minutes(timestring, 11, 2);
    double galileo_t = d_TOW_first_observation;
    double seconds = fmod(galileo_t, 60);
    line += Rinex_Printer::rightJustify(year, 6);
    line += Rinex_Printer::rightJustify(month, 6);
    line += Rinex_Printer::rightJustify(day, 6);
    line += Rinex_Printer::rightJustify(hour, 6);
    line += Rinex_Printer::rightJustify(minutes, 6);
    line += Rinex_Printer::rightJustify(asString(seconds, 7), 13);
    line += Rinex_Printer::rightJustify(std::string("GAL"), 8);
    line += std::string(9, ' ');
    line += Rinex_Printer::leftJustify("TIME OF FIRST OBS", 20);
    Rinex_Printer::lengthCheck(line);
    out << line << std::endl;

    // -------- SYS /PHASE SHIFTS

    // -------- end of header
    line.clear();
    line += std::string(60, ' ');
    line += Rinex_Printer::leftJustify("END OF HEADER", 20);
    Rinex_Printer::lengthCheck(line);
    out << line << std::endl;
}


void Rinex_Printer::rinex_obs_header(std::fstream& out, const Gps_Ephemeris& gps_eph, const Galileo_Ephemeris& galileo_eph, const double d_TOW_first_observation, const std::string galileo_bands)
{
    if (galileo_eph.e_1)
        {
        }  // avoid warning, not needed
    std::string line;
    version = 3;

    // -------- Line 1
    line = std::string(5, ' ');
    line += "3.02";
    line += std::string(11, ' ');
    line += Rinex_Printer::leftJustify("OBSERVATION DATA", 20);
    line += satelliteSystem["Mixed"];
    line += std::string(19, ' ');
    line += std::string("RINEX VERSION / TYPE");
    Rinex_Printer::lengthCheck(line);
    out << line << std::endl;

    // -------- Line 2
    line.clear();
    line += Rinex_Printer::leftJustify("G = GPS  R = GLONASS  E = GALILEO  S = GEO  M = MIXED", 60);
    line += Rinex_Printer::leftJustify("COMMENT", 20);
    Rinex_Printer::lengthCheck(line);
    out << line << std::endl;

    // -------- Line 3
    line.clear();
    line += Rinex_Printer::getLocalTime();
    line += std::string("PGM / RUN BY / DATE");
    line += std::string(1, ' ');
    Rinex_Printer::lengthCheck(line);
    out << line << std::endl;

    // -------- Line COMMENT
    line.clear();
    line += Rinex_Printer::leftJustify("MIXED (GPS/GALILEO) OBSERVATION DATA FILE GENERATED BY GNSS-SDR", 60);
    line += Rinex_Printer::leftJustify("COMMENT", 20);
    Rinex_Printer::lengthCheck(line);
    out << line << std::endl;

    // -------- Line COMMENT
    line.clear();
    std::string gnss_sdr_version(GNSS_SDR_VERSION);
    line += "GNSS-SDR VERSION ";
    line += Rinex_Printer::leftJustify(gnss_sdr_version, 43);
    line += Rinex_Printer::leftJustify("COMMENT", 20);
    Rinex_Printer::lengthCheck(line);
    out << line << std::endl;

    // -------- Line COMMENT
    line.clear();
    line += Rinex_Printer::leftJustify("See http://gnss-sdr.org", 60);
    line += Rinex_Printer::leftJustify("COMMENT", 20);
    Rinex_Printer::lengthCheck(line);
    out << line << std::endl;

    // -------- Line MARKER NAME
    line.clear();
    line += Rinex_Printer::leftJustify("DEFAULT MARKER NAME", 60);  // put a flag or a property,
    line += Rinex_Printer::leftJustify("MARKER NAME", 20);
    Rinex_Printer::lengthCheck(line);
    out << line << std::endl;

    // -------- Line MARKER TYPE
    //line.clear();
    //line += Rinex_Printer::leftJustify("NON_GEODETIC", 20); // put a flag or a property
    //line += std::string(40, ' ');
    //line += Rinex_Printer::leftJustify("MARKER TYPE", 20);
    //Rinex_Printer::lengthCheck(line);
    //out << line << std::endl;

    // -------- Line OBSERVER / AGENCY
    line.clear();
    std::string username;
    char c_username[20] = {0};
    int nGet = getlogin_r(c_username, sizeof(c_username) - 1);
    if (nGet == 0)
        {
            username = c_username;
        }
    else
        {
            username = "UNKNOWN USER";
        }
    line += leftJustify(username, 20);
    line += Rinex_Printer::leftJustify("CTTC", 40);  // add flag and property
    line += Rinex_Printer::leftJustify("OBSERVER / AGENCY", 20);
    Rinex_Printer::lengthCheck(line);
    out << line << std::endl;

    // -------- Line  REC / TYPE VERS
    line.clear();
    line += Rinex_Printer::leftJustify("GNSS-SDR", 20);           // add flag and property
    line += Rinex_Printer::leftJustify("Software Receiver", 20);  // add flag and property
    //line += Rinex_Printer::leftJustify(google::VersionString(), 20); // add flag and property
    if (gnss_sdr_version.length() > 20) gnss_sdr_version.resize(9, ' ');
    line += Rinex_Printer::leftJustify(gnss_sdr_version, 20);
    line += Rinex_Printer::leftJustify("REC # / TYPE / VERS", 20);
    lengthCheck(line);
    out << line << std::endl;

    // -------- ANTENNA TYPE
    line.clear();
    line += Rinex_Printer::leftJustify("Antenna number", 20);  // add flag and property
    line += Rinex_Printer::leftJustify("Antenna type", 20);    // add flag and property
    line += std::string(20, ' ');
    line += Rinex_Printer::leftJustify("ANT # / TYPE", 20);
    Rinex_Printer::lengthCheck(line);
    out << line << std::endl;

    // -------- APPROX POSITION  (optional for moving platforms)
    // put here real data!
    double antena_x = 0.0;
    double antena_y = 0.0;
    double antena_z = 0.0;
    line.clear();
    line += Rinex_Printer::rightJustify(Rinex_Printer::asString(antena_x, 4), 14);
    line += Rinex_Printer::rightJustify(Rinex_Printer::asString(antena_y, 4), 14);
    line += Rinex_Printer::rightJustify(Rinex_Printer::asString(antena_z, 4), 14);
    line += std::string(18, ' ');
    line += Rinex_Printer::leftJustify("APPROX POSITION XYZ", 20);
    Rinex_Printer::lengthCheck(line);
    out << line << std::endl;

    // -------- ANTENNA: DELTA H/E/N
    // put here real data!
    double antena_h = 0.0;
    double antena_e = 0.0;
    double antena_n = 0.0;
    line.clear();
    line += Rinex_Printer::rightJustify(Rinex_Printer::asString(antena_h, 4), 14);
    line += Rinex_Printer::rightJustify(Rinex_Printer::asString(antena_e, 4), 14);
    line += Rinex_Printer::rightJustify(Rinex_Printer::asString(antena_n, 4), 14);
    line += std::string(18, ' ');
    line += Rinex_Printer::leftJustify("ANTENNA: DELTA H/E/N", 20);
    Rinex_Printer::lengthCheck(line);
    out << line << std::endl;

    // -------- SYS / OBS TYPES
    // one line per available system
    line.clear();
    line += satelliteSystem["GPS"];
    line += std::string(2, ' ');
    std::stringstream strm;
    numberTypesObservations = 4;
    strm << numberTypesObservations;
    line += Rinex_Printer::rightJustify(strm.str(), 3);
    // per type of observation
    // GPS L1 PSEUDORANGE
    line += std::string(1, ' ');
    line += observationType["PSEUDORANGE"];
    line += observationCode["GPS_L1_CA"];
    // GPS L1 PHASE
    line += std::string(1, ' ');
    line += observationType["CARRIER_PHASE"];
    line += observationCode["GPS_L1_CA"];
    // GPS DOPPLER L1
    line += std::string(1, ' ');
    line += observationType["DOPPLER"];
    line += observationCode["GPS_L1_CA"];
    // GPS L1 CA SIGNAL STRENGTH
    line += std::string(1, ' ');
    line += observationType["SIGNAL_STRENGTH"];
    line += observationCode["GPS_L1_CA"];
    line += std::string(60 - line.size(), ' ');
    line += Rinex_Printer::leftJustify("SYS / # / OBS TYPES", 20);
    Rinex_Printer::lengthCheck(line);
    out << line << std::endl;

    line.clear();
    unsigned int number_of_observations_gal = 0;
    std::string signal_("1B");
    std::size_t found_1B = galileo_bands.find(signal_);
    if (found_1B != std::string::npos)
        {
            number_of_observations_gal = number_of_observations_gal + 4;
        }
    signal_ = "5X";
    std::size_t found_5X = galileo_bands.find(signal_);
    if (found_5X != std::string::npos)
        {
            number_of_observations_gal = number_of_observations_gal + 4;
        }

    line.clear();
    signal_ = "7X";
    std::size_t found_7X = galileo_bands.find(signal_);
    if (found_7X != std::string::npos)
        {
            number_of_observations_gal = number_of_observations_gal + 4;
        }

    line += satelliteSystem["Galileo"];
    line += std::string(2, ' ');
    line += Rinex_Printer::rightJustify(std::to_string(number_of_observations_gal), 3);

    if (found_1B != std::string::npos)
        {
            line += std::string(1, ' ');
            line += observationType["PSEUDORANGE"];
            line += observationCode["GALILEO_E1_B"];
            line += std::string(1, ' ');
            line += observationType["CARRIER_PHASE"];
            line += observationCode["GALILEO_E1_B"];
            line += std::string(1, ' ');
            line += observationType["DOPPLER"];
            line += observationCode["GALILEO_E1_B"];
            line += std::string(1, ' ');
            line += observationType["SIGNAL_STRENGTH"];
            line += observationCode["GALILEO_E1_B"];
        }

    if (found_5X != std::string::npos)
        {
            line += std::string(1, ' ');
            line += observationType["PSEUDORANGE"];
            line += observationCode["GALILEO_E5a_IQ"];
            line += std::string(1, ' ');
            line += observationType["CARRIER_PHASE"];
            line += observationCode["GALILEO_E5a_IQ"];
            line += std::string(1, ' ');
            line += observationType["DOPPLER"];
            line += observationCode["GALILEO_E5a_IQ"];
            line += std::string(1, ' ');
            line += observationType["SIGNAL_STRENGTH"];
            line += observationCode["GALILEO_E5a_IQ"];
        }

    if (found_7X != std::string::npos)
        {
            line += std::string(1, ' ');
            line += observationType["PSEUDORANGE"];
            line += observationCode["GALILEO_E5b_IQ"];
            line += std::string(1, ' ');
            line += observationType["CARRIER_PHASE"];
            line += observationCode["GALILEO_E5b_IQ"];
            line += std::string(1, ' ');
            line += observationType["DOPPLER"];
            line += observationCode["GALILEO_E5b_IQ"];
            line += std::string(1, ' ');
            line += observationType["SIGNAL_STRENGTH"];
            line += observationCode["GALILEO_E5b_IQ"];
        }

    line += std::string(60 - line.size(), ' ');
    line += Rinex_Printer::leftJustify("SYS / # / OBS TYPES", 20);
    Rinex_Printer::lengthCheck(line);
    out << line << std::endl;

    // -------- Signal Strength units
    line.clear();
    line += Rinex_Printer::leftJustify("DBHZ", 20);
    line += std::string(40, ' ');
    line += Rinex_Printer::leftJustify("SIGNAL STRENGTH UNIT", 20);
    Rinex_Printer::lengthCheck(line);
    out << line << std::endl;

    // -------- TIME OF FIRST OBS
    line.clear();
    boost::posix_time::ptime p_gps_time = Rinex_Printer::compute_GPS_time(gps_eph, d_TOW_first_observation);
    std::string timestring = boost::posix_time::to_iso_string(p_gps_time);
    std::string year(timestring, 0, 4);
    std::string month(timestring, 4, 2);
    std::string day(timestring, 6, 2);
    std::string hour(timestring, 9, 2);
    std::string minutes(timestring, 11, 2);
    double gps_t = d_TOW_first_observation;
    double seconds = fmod(gps_t, 60);
    line += Rinex_Printer::rightJustify(year, 6);
    line += Rinex_Printer::rightJustify(month, 6);
    line += Rinex_Printer::rightJustify(day, 6);
    line += Rinex_Printer::rightJustify(hour, 6);
    line += Rinex_Printer::rightJustify(minutes, 6);
    line += Rinex_Printer::rightJustify(asString(seconds, 7), 13);
    line += Rinex_Printer::rightJustify(std::string("GPS"), 8);
    line += std::string(9, ' ');
    line += Rinex_Printer::leftJustify("TIME OF FIRST OBS", 20);
    Rinex_Printer::lengthCheck(line);
    out << line << std::endl;

    // -------- end of header
    line.clear();
    line += std::string(60, ' ');
    line += Rinex_Printer::leftJustify("END OF HEADER", 20);
    Rinex_Printer::lengthCheck(line);
    out << line << std::endl;
}


void Rinex_Printer::update_obs_header(std::fstream& out __attribute__((unused)), const Glonass_Gnav_Utc_Model& utc_model)
{
    if (utc_model.d_N_4)
        {
            // do nothing
        }
}


void Rinex_Printer::update_obs_header(std::fstream& out, const Gps_Utc_Model& utc_model)
{
    std::vector<std::string> data;
    std::string line_aux;

    out.seekp(0);
    data.clear();

    bool no_more_finds = false;
    std::string line_str;

    while (!out.eof())
        {
            std::getline(out, line_str);

            if (!no_more_finds)
                {
                    line_aux.clear();

                    if (version == 2)
                        {
                            if (line_str.find("TIME OF FIRST OBS", 59) != std::string::npos)  // TIME OF FIRST OBS last header annotation might change in the future
                                {
                                    data.push_back(line_str);
                                    line_aux += Rinex_Printer::rightJustify(boost::lexical_cast<std::string>(utc_model.d_DeltaT_LS), 6);
                                    line_aux += std::string(54, ' ');
                                    line_aux += Rinex_Printer::leftJustify("LEAP SECONDS", 20);
                                    data.push_back(line_aux);
                                }
                            else if (line_str.find("END OF HEADER", 59) != std::string::npos)
                                {
                                    data.push_back(line_str);
                                    no_more_finds = true;
                                }
                            else
                                {
                                    data.push_back(line_str);
                                }
                        }

                    if (version == 3)
                        {
                            if (line_str.find("TIME OF FIRST OBS", 59) != std::string::npos)
                                {
                                    data.push_back(line_str);
                                    line_aux += Rinex_Printer::rightJustify(boost::lexical_cast<std::string>(utc_model.d_DeltaT_LS), 6);
                                    line_aux += Rinex_Printer::rightJustify(boost::lexical_cast<std::string>(utc_model.d_DeltaT_LSF), 6);
                                    line_aux += Rinex_Printer::rightJustify(boost::lexical_cast<std::string>(utc_model.i_WN_LSF), 6);
                                    line_aux += Rinex_Printer::rightJustify(boost::lexical_cast<std::string>(utc_model.i_DN), 6);
                                    line_aux += std::string(36, ' ');
                                    line_aux += Rinex_Printer::leftJustify("LEAP SECONDS", 20);
                                    data.push_back(line_aux);
                                }
                            else if (line_str.find("END OF HEADER", 59) != std::string::npos)
                                {
                                    data.push_back(line_str);
                                    no_more_finds = true;
                                }
                            else
                                {
                                    data.push_back(line_str);
                                }
                        }
                }
            else
                {
                    data.push_back(line_str);
                }
        }

    out.close();
    out.open(obsfilename, std::ios::out | std::ios::trunc);
    out.seekp(0);
    for (int i = 0; i < static_cast<int>(data.size()) - 1; i++)
        {
            out << data[i] << std::endl;
        }
    out.close();
    out.open(obsfilename, std::ios::out | std::ios::in | std::ios::app);
    out.seekp(0, std::ios_base::end);
}


void Rinex_Printer::update_obs_header(std::fstream& out, const Gps_CNAV_Utc_Model& utc_model)
{
    std::vector<std::string> data;
    std::string line_aux;

    out.seekp(0);
    data.clear();

    bool no_more_finds = false;
    std::string line_str;

    while (!out.eof())
        {
            std::getline(out, line_str);

            if (!no_more_finds)
                {
                    line_aux.clear();
                    if (line_str.find("TIME OF FIRST OBS", 59) != std::string::npos)
                        {
                            data.push_back(line_str);
                            line_aux += Rinex_Printer::rightJustify(boost::lexical_cast<std::string>(utc_model.d_DeltaT_LS), 6);
                            line_aux += Rinex_Printer::rightJustify(boost::lexical_cast<std::string>(utc_model.d_DeltaT_LSF), 6);
                            line_aux += Rinex_Printer::rightJustify(boost::lexical_cast<std::string>(utc_model.i_WN_LSF), 6);
                            line_aux += Rinex_Printer::rightJustify(boost::lexical_cast<std::string>(utc_model.i_DN), 6);
                            line_aux += std::string(36, ' ');
                            line_aux += Rinex_Printer::leftJustify("LEAP SECONDS", 20);
                            data.push_back(line_aux);
                        }
                    else if (line_str.find("END OF HEADER", 59) != std::string::npos)
                        {
                            data.push_back(line_str);
                            no_more_finds = true;
                        }
                    else
                        {
                            data.push_back(line_str);
                        }
                }
            else
                {
                    data.push_back(line_str);
                }
        }

    out.close();
    out.open(obsfilename, std::ios::out | std::ios::trunc);
    out.seekp(0);
    for (int i = 0; i < static_cast<int>(data.size()) - 1; i++)
        {
            out << data[i] << std::endl;
        }
    out.close();
    out.open(obsfilename, std::ios::out | std::ios::in | std::ios::app);
    out.seekp(0, std::ios_base::end);
}


void Rinex_Printer::update_obs_header(std::fstream& out, const Galileo_Utc_Model& galileo_utc_model)
{
    std::vector<std::string> data;
    std::string line_aux;

    out.seekp(0);
    data.clear();

    bool no_more_finds = false;
    std::string line_str;

    while (!out.eof())
        {
            std::getline(out, line_str);

            if (!no_more_finds)
                {
                    line_aux.clear();

                    if (line_str.find("TIME OF FIRST OBS", 59) != std::string::npos)
                        {
                            data.push_back(line_str);
                            line_aux += Rinex_Printer::rightJustify(boost::lexical_cast<std::string>(galileo_utc_model.Delta_tLS_6), 6);
                            line_aux += Rinex_Printer::rightJustify(boost::lexical_cast<std::string>(galileo_utc_model.Delta_tLSF_6), 6);
                            line_aux += Rinex_Printer::rightJustify(boost::lexical_cast<std::string>(galileo_utc_model.WN_LSF_6), 6);
                            line_aux += Rinex_Printer::rightJustify(boost::lexical_cast<std::string>(galileo_utc_model.DN_6), 6);
                            line_aux += std::string(36, ' ');
                            line_aux += Rinex_Printer::leftJustify("LEAP SECONDS", 20);
                            data.push_back(line_aux);
                        }
                    else if (line_str.find("END OF HEADER", 59) != std::string::npos)
                        {
                            data.push_back(line_str);
                            no_more_finds = true;
                        }
                    else
                        {
                            data.push_back(line_str);
                        }
                }
            else
                {
                    data.push_back(line_str);
                }
        }

    out.close();
    out.open(obsfilename, std::ios::out | std::ios::trunc);
    out.seekp(0);
    for (int i = 0; i < static_cast<int>(data.size()) - 1; i++)
        {
            out << data[i] << std::endl;
        }
    out.close();
    out.open(obsfilename, std::ios::out | std::ios::in | std::ios::app);
    out.seekp(0, std::ios_base::end);
}


void Rinex_Printer::log_rinex_obs(std::fstream& out, const Glonass_Gnav_Ephemeris& eph, const double obs_time, const std::map<int, Gnss_Synchro>& observables, const std::string glonass_band)
{
    // RINEX observations timestamps are GPS timestamps.
    std::string line;
    double int_sec = 0;

    // Avoid compiler warning
    if (glonass_band.size())
        {
        }

    boost::posix_time::ptime p_glonass_time = Rinex_Printer::compute_UTC_time(eph, obs_time);
    std::string timestring = boost::posix_time::to_iso_string(p_glonass_time);
    //double utc_t = nav_msg.utc_time(nav_msg.sv_clock_correction(obs_time));
    //double gps_t = eph.sv_clock_correction(obs_time);

<<<<<<< HEAD
    std::string month (timestring, 4, 2);
    std::string day (timestring, 6, 2);
    std::string hour (timestring, 9, 2);
    std::string minutes (timestring, 11, 2);
    double utc_sec = modf (obs_time , &int_sec) + p_glonass_time.time_of_day().seconds() ;
=======
    std::string month(timestring, 4, 2);
    std::string day(timestring, 6, 2);
    std::string hour(timestring, 9, 2);
    std::string minutes(timestring, 11, 2);
>>>>>>> e7f34752

    if (version == 2)
        {
            line.clear();
            std::string year(timestring, 2, 2);
            line += std::string(1, ' ');
            line += year;
            line += std::string(1, ' ');
            if (month.compare(0, 1, "0") == 0)
                {
                    line += std::string(1, ' ');
                    line += month.substr(1, 1);
                }
            else
                {
                    line += month;
                }
            line += std::string(1, ' ');
            if (day.compare(0, 1, "0") == 0)
                {
                    line += std::string(1, ' ');
                    line += day.substr(1, 1);
                }
            else
                {
                    line += day;
                }
            line += std::string(1, ' ');
            line += hour;
            line += std::string(1, ' ');
            line += minutes;
            line += std::string(1, ' ');
            if (utc_sec < 10)
                {
                    line += std::string(1, ' ');
                }
            line += Rinex_Printer::asString(utc_sec, 7);
            line += std::string(2, ' ');
            // Epoch flag 0: OK     1: power failure between previous and current epoch   <1: Special event
            line += std::string(1, '0');
            //Number of satellites observed in current epoch
            int numSatellitesObserved = 0;
            std::map<int, Gnss_Synchro>::const_iterator observables_iter;
            for (observables_iter = observables.begin();
                 observables_iter != observables.end();
                 observables_iter++)
                {
                    numSatellitesObserved++;
                }
            line += Rinex_Printer::rightJustify(boost::lexical_cast<std::string>(numSatellitesObserved), 3);
            for (observables_iter = observables.begin();
                 observables_iter != observables.end();
                 observables_iter++)
                {
                    line += satelliteSystem["GLONASS"];
                    if (static_cast<int>(observables_iter->second.PRN) < 10) line += std::string(1, '0');
                    line += boost::lexical_cast<std::string>(static_cast<int>(observables_iter->second.PRN));
                }
            // Receiver clock offset (optional)
            //line += rightJustify(asString(clockOffset, 12), 15);
            line += std::string(80 - line.size(), ' ');
            Rinex_Printer::lengthCheck(line);
            out << line << std::endl;

            for (observables_iter = observables.begin();
                 observables_iter != observables.end();
                 observables_iter++)
                {
                    std::string lineObs;
                    lineObs.clear();
                    line.clear();
                    // GLONASS L1 PSEUDORANGE
                    line += std::string(2, ' ');
                    lineObs += Rinex_Printer::rightJustify(asString(observables_iter->second.Pseudorange_m, 3), 14);

                    //Loss of lock indicator (LLI)
                    int lli = 0;  // Include in the observation!!
                    if (lli == 0)
                        {
                            lineObs += std::string(1, ' ');
                        }
                    //else
                    //    {
                    //        lineObs += Rinex_Printer::rightJustify(Rinex_Printer::asString<short>(lli), 1);
                    //    }

                    // Signal Strength Indicator (SSI)
                    int ssi = Rinex_Printer::signalStrength(observables_iter->second.CN0_dB_hz);
                    lineObs += Rinex_Printer::rightJustify(Rinex_Printer::asString<int>(ssi), 1);
                    // GLONASS L1 CA PHASE
                    lineObs += Rinex_Printer::rightJustify(asString(observables_iter->second.Carrier_phase_rads / GLONASS_TWO_PI, 3), 14);
                    if (lli == 0)
                        {
                            lineObs += std::string(1, ' ');
                        }
                    //else
                    //    {
                    //        lineObs += Rinex_Printer::rightJustify(Rinex_Printer::asString<short>(lli), 1);
                    //    }
                    lineObs += Rinex_Printer::rightJustify(Rinex_Printer::asString<int>(ssi), 1);
                    // GLONASS L1 CA DOPPLER
                    lineObs += Rinex_Printer::rightJustify(asString(observables_iter->second.Carrier_Doppler_hz, 3), 14);
                    if (lli == 0)
                        {
                            lineObs += std::string(1, ' ');
                        }
                    //else
                    //    {
                    //        lineObs += Rinex_Printer::rightJustify(Rinex_Printer::asString<short>(lli), 1);
                    //    }
                    lineObs += Rinex_Printer::rightJustify(Rinex_Printer::asString<int>(ssi), 1);
                    //GLONASS L1 SIGNAL STRENGTH
                    lineObs += Rinex_Printer::rightJustify(asString(observables_iter->second.CN0_dB_hz, 3), 14);
                    if (lineObs.size() < 80) lineObs += std::string(80 - lineObs.size(), ' ');
                    out << lineObs << std::endl;
                }
        }

    if (version == 3)
        {
            std::string year(timestring, 0, 4);
            line += std::string(1, '>');
            line += std::string(1, ' ');
            line += year;
            line += std::string(1, ' ');
            line += month;
            line += std::string(1, ' ');
            line += day;
            line += std::string(1, ' ');
            line += hour;
            line += std::string(1, ' ');
            line += minutes;

            line += std::string(1, ' ');
            // Add extra 0 if seconds are < 10
<<<<<<< HEAD
            if (utc_sec < 10)
            {
                line += std::string(1, '0');
            }
            line += Rinex_Printer::asString(utc_sec, 7);
=======
            if (seconds < 10)
                {
                    line += std::string(1, '0');
                }
            line += Rinex_Printer::asString(seconds, 7);
>>>>>>> e7f34752
            line += std::string(2, ' ');
            // Epoch flag 0: OK     1: power failure between previous and current epoch   <1: Special event
            line += std::string(1, '0');

            //Number of satellites observed in current epoch
            int numSatellitesObserved = 0;
            std::map<int, Gnss_Synchro>::const_iterator observables_iter;
            for (observables_iter = observables.begin();
                 observables_iter != observables.end();
                 observables_iter++)
                {
                    numSatellitesObserved++;
                }
            line += Rinex_Printer::rightJustify(boost::lexical_cast<std::string>(numSatellitesObserved), 3);

            // Receiver clock offset (optional)
            //line += rightJustify(asString(clockOffset, 12), 15);

            line += std::string(80 - line.size(), ' ');
            Rinex_Printer::lengthCheck(line);
            out << line << std::endl;

            for (observables_iter = observables.begin();
                 observables_iter != observables.end();
                 observables_iter++)
                {
                    std::string lineObs;
                    lineObs.clear();
                    lineObs += satelliteSystem["GLONASS"];
                    if (static_cast<int>(observables_iter->second.PRN) < 10) lineObs += std::string(1, '0');
                    lineObs += boost::lexical_cast<std::string>(static_cast<int>(observables_iter->second.PRN));
                    //lineObs += std::string(2, ' ');
                    lineObs += Rinex_Printer::rightJustify(asString(observables_iter->second.Pseudorange_m, 3), 14);

                    //Loss of lock indicator (LLI)
                    int lli = 0;  // Include in the observation!!
                    if (lli == 0)
                        {
                            lineObs += std::string(1, ' ');
                        }
                    //else
                    //    {
                    //        lineObs += Rinex_Printer::rightJustify(Rinex_Printer::asString<short>(lli), 1);
                    //    }

                    // Signal Strength Indicator (SSI)
                    int ssi = Rinex_Printer::signalStrength(observables_iter->second.CN0_dB_hz);
                    lineObs += Rinex_Printer::rightJustify(Rinex_Printer::asString<int>(ssi), 1);

                    // GLONASS L1 CA PHASE
                    lineObs += Rinex_Printer::rightJustify(asString(observables_iter->second.Carrier_phase_rads / GLONASS_TWO_PI, 3), 14);
                    if (lli == 0)
                        {
                            lineObs += std::string(1, ' ');
                        }
                    //else
                    //    {
                    //        lineObs += Rinex_Printer::rightJustify(Rinex_Printer::asString<short>(lli), 1);
                    //    }
                    lineObs += Rinex_Printer::rightJustify(Rinex_Printer::asString<int>(ssi), 1);

                    // GLONASS L1 CA DOPPLER
                    lineObs += Rinex_Printer::rightJustify(asString(observables_iter->second.Carrier_Doppler_hz, 3), 14);
                    if (lli == 0)
                        {
                            lineObs += std::string(1, ' ');
                        }
                    //else
                    //    {
                    //        lineObs += Rinex_Printer::rightJustify(Rinex_Printer::asString<short>(lli), 1);
                    //    }

                    lineObs += Rinex_Printer::rightJustify(Rinex_Printer::asString<int>(ssi), 1);

                    //GLONASS L1 SIGNAL STRENGTH
                    lineObs += Rinex_Printer::rightJustify(asString(observables_iter->second.CN0_dB_hz, 3), 14);

                    if (lineObs.size() < 80) lineObs += std::string(80 - lineObs.size(), ' ');
                    out << lineObs << std::endl;
                }
        }
}


void Rinex_Printer::log_rinex_obs(std::fstream& out, const Gps_Ephemeris& gps_eph, const Glonass_Gnav_Ephemeris& glonass_gnav_eph, double gps_obs_time, const std::map<int, Gnss_Synchro>& observables)
{
    if (glonass_gnav_eph.d_m)
        {
        }  // avoid warning, not needed
    std::string line;

    // -------- EPOCH record
    boost::posix_time::ptime p_gps_time = Rinex_Printer::compute_GPS_time(gps_eph, gps_obs_time);
    std::string timestring = boost::posix_time::to_iso_string(p_gps_time);
    //double utc_t = nav_msg.utc_time(nav_msg.sv_clock_correction(obs_time));
    //double gps_t = eph.sv_clock_correction(obs_time);
    double gps_t = gps_obs_time;

    std::string month(timestring, 4, 2);
    std::string day(timestring, 6, 2);
    std::string hour(timestring, 9, 2);
    std::string minutes(timestring, 11, 2);

    if (version == 2)
        {
            line.clear();
            std::string year(timestring, 2, 2);
            line += std::string(1, ' ');
            line += year;
            line += std::string(1, ' ');
            if (month.compare(0, 1, "0") == 0)
                {
                    line += std::string(1, ' ');
                    line += month.substr(1, 1);
                }
            else
                {
                    line += month;
                }
            line += std::string(1, ' ');
            if (day.compare(0, 1, "0") == 0)
                {
                    line += std::string(1, ' ');
                    line += day.substr(1, 1);
                }
            else
                {
                    line += day;
                }
            line += std::string(1, ' ');
            line += hour;
            line += std::string(1, ' ');
            line += minutes;
            line += std::string(1, ' ');
            double second_ = fmod(gps_t, 60);
            if (second_ < 10)
                {
                    line += std::string(1, ' ');
                }
            line += Rinex_Printer::asString(second_, 7);
            line += std::string(2, ' ');
            // Epoch flag 0: OK     1: power failure between previous and current epoch   <1: Special event
            line += std::string(1, '0');
        }
    if (version == 3)
        {
            std::string year(timestring, 0, 4);
            line += std::string(1, '>');
            line += std::string(1, ' ');
            line += year;
            line += std::string(1, ' ');
            line += month;
            line += std::string(1, ' ');
            line += day;
            line += std::string(1, ' ');
            line += hour;
            line += std::string(1, ' ');
            line += minutes;

            line += std::string(1, ' ');
            double seconds = fmod(gps_t, 60);
            // Add extra 0 if seconds are < 10
            if (seconds < 10)
                {
                    line += std::string(1, '0');
                }
            line += Rinex_Printer::asString(seconds, 7);
            line += std::string(2, ' ');
            // Epoch flag 0: OK     1: power failure between previous and current epoch   <1: Special event
            line += std::string(1, '0');
        }

    //Number of satellites observed in current epoch
    //Get maps with observations
    std::map<int, Gnss_Synchro> observablesG1C;
    std::map<int, Gnss_Synchro> observablesR1C;
    std::map<int, Gnss_Synchro> observablesR2C;
    std::map<int, Gnss_Synchro>::const_iterator observables_iter;

    for (observables_iter = observables.begin();
         observables_iter != observables.end();
         observables_iter++)
        {
            std::string system_(&observables_iter->second.System, 1);
            std::string sig_(observables_iter->second.Signal);
            if ((system_.compare("R") == 0) && (sig_.compare("1G") == 0))
                {
                    observablesR1C.insert(std::pair<int, Gnss_Synchro>(observables_iter->first, observables_iter->second));
                }
            if ((system_.compare("R") == 0) && (sig_.compare("2G") == 0))
                {
                    observablesR2C.insert(std::pair<int, Gnss_Synchro>(observables_iter->first, observables_iter->second));
                }
            if ((system_.compare("G") == 0) && (sig_.compare("1C") == 0))
                {
                    observablesG1C.insert(std::pair<int, Gnss_Synchro>(observables_iter->first, observables_iter->second));
                }
        }

    std::multimap<unsigned int, Gnss_Synchro> total_glo_map;
    std::set<unsigned int> available_glo_prns;
    std::set<unsigned int>::iterator it;
    for (observables_iter = observablesR1C.begin();
         observables_iter != observablesR1C.end();
         observables_iter++)
        {
            unsigned int prn_ = observables_iter->second.PRN;
            total_glo_map.insert(std::pair<unsigned int, Gnss_Synchro>(prn_, observables_iter->second));
            it = available_glo_prns.find(prn_);
            if (it == available_glo_prns.end())
                {
                    available_glo_prns.insert(prn_);
                }
        }

    for (observables_iter = observablesR2C.begin();
         observables_iter != observablesR2C.end();
         observables_iter++)
        {
            unsigned int prn_ = observables_iter->second.PRN;
            total_glo_map.insert(std::pair<unsigned int, Gnss_Synchro>(prn_, observables_iter->second));
            it = available_glo_prns.find(prn_);
            if (it == available_glo_prns.end())
                {
                    available_glo_prns.insert(prn_);
                }
        }

    int numGloSatellitesObserved = available_glo_prns.size();
    int numGpsSatellitesObserved = observablesG1C.size();
    int numSatellitesObserved = numGloSatellitesObserved + numGpsSatellitesObserved;
    line += Rinex_Printer::rightJustify(boost::lexical_cast<std::string>(numSatellitesObserved), 3);
    if (version == 2)
        {
            // Add list of GPS satellites
            for (observables_iter = observablesG1C.begin();
                 observables_iter != observablesG1C.end();
                 observables_iter++)
                {
                    line += satelliteSystem["GPS"];
                    if (static_cast<int>(observables_iter->second.PRN) < 10) line += std::string(1, '0');
                    line += boost::lexical_cast<std::string>(static_cast<int>(observables_iter->second.PRN));
                }
            // Add list of GLONASS L1 satellites
            for (observables_iter = observablesR1C.begin();
                 observables_iter != observablesR1C.end();
                 observables_iter++)
                {
                    line += satelliteSystem["GLONASS"];
                    if (static_cast<int>(observables_iter->second.PRN) < 10) line += std::string(1, '0');
                    line += boost::lexical_cast<std::string>(static_cast<int>(observables_iter->second.PRN));
                }
            // Add list of GLONASS L2 satellites
            for (observables_iter = observablesR2C.begin();
                 observables_iter != observablesR2C.end();
                 observables_iter++)
                {
                    line += satelliteSystem["GLONASS"];
                    if (static_cast<int>(observables_iter->second.PRN) < 10) line += std::string(1, '0');
                    line += boost::lexical_cast<std::string>(static_cast<int>(observables_iter->second.PRN));
                }
        }
    line += std::string(80 - line.size(), ' ');
    Rinex_Printer::lengthCheck(line);
    out << line << std::endl;

    // -------- OBSERVATION record
    std::string s;
    std::string lineObs;
    for (observables_iter = observablesG1C.begin();
         observables_iter != observablesG1C.end();
         observables_iter++)
        {
            lineObs.clear();

            s.assign(1, observables_iter->second.System);
            if (version == 3)
                {
                    // Specify system only if in version 3
                    if (s.compare("G") == 0) lineObs += satelliteSystem["GPS"];
                    if (s.compare("R") == 0) lineObs += satelliteSystem["GLONASS"];  // should not happen
                    if (static_cast<int>(observables_iter->second.PRN) < 10) lineObs += std::string(1, '0');
                    lineObs += boost::lexical_cast<std::string>(static_cast<int>(observables_iter->second.PRN));
                }

            // Pseudorange Measurements
            lineObs += Rinex_Printer::rightJustify(asString(observables_iter->second.Pseudorange_m, 3), 14);

            //Loss of lock indicator (LLI)
            int lli = 0;  // Include in the observation!!
            if (lli == 0)
                {
                    lineObs += std::string(1, ' ');
                }
            //else
            //    {
            //        lineObs += Rinex_Printer::rightJustify(Rinex_Printer::asString<short>(lli), 1);
            //    }

            // Signal Strength Indicator (SSI)
            int ssi = Rinex_Printer::signalStrength(observables_iter->second.CN0_dB_hz);
            lineObs += Rinex_Printer::rightJustify(Rinex_Printer::asString<int>(ssi), 1);

            // PHASE
            lineObs += Rinex_Printer::rightJustify(asString(observables_iter->second.Carrier_phase_rads / GPS_TWO_PI, 3), 14);
            if (lli == 0)
                {
                    lineObs += std::string(1, ' ');
                }
            //else
            //    {
            //        lineObs += Rinex_Printer::rightJustify(Rinex_Printer::asString<short>(lli), 1);
            //    }
            lineObs += Rinex_Printer::rightJustify(Rinex_Printer::asString<int>(ssi), 1);

            // DOPPLER
            lineObs += Rinex_Printer::rightJustify(asString(observables_iter->second.Carrier_Doppler_hz, 3), 14);
            if (lli == 0)
                {
                    lineObs += std::string(1, ' ');
                }
            //else
            //    {
            //        lineObs += Rinex_Printer::rightJustify(Rinex_Printer::asString<short>(lli), 1);
            //    }
            lineObs += Rinex_Printer::rightJustify(Rinex_Printer::asString<int>(ssi), 1);

            // SIGNAL STRENGTH
            lineObs += Rinex_Printer::rightJustify(asString(observables_iter->second.CN0_dB_hz, 3), 14);

            if (lineObs.size() < 80) lineObs += std::string(80 - lineObs.size(), ' ');
            out << lineObs << std::endl;
        }

    std::pair<std::multimap<unsigned int, Gnss_Synchro>::iterator, std::multimap<unsigned int, Gnss_Synchro>::iterator> ret;
    for (it = available_glo_prns.begin();
         it != available_glo_prns.end();
         it++)
        {
            lineObs.clear();
            if (version == 3)
                {
                    lineObs += satelliteSystem["GLONASS"];
                    if (static_cast<int>(*it) < 10) lineObs += std::string(1, '0');
                    lineObs += boost::lexical_cast<std::string>(static_cast<int>(*it));
                }
            ret = total_glo_map.equal_range(*it);
            for (std::multimap<unsigned int, Gnss_Synchro>::iterator iter = ret.first; iter != ret.second; ++iter)
                {
                    /// \todo Need to account for pseudorange correction for glonass
                    //double leap_seconds = Rinex_Printer::get_leap_second(glonass_gnav_eph, gps_obs_time);
                    lineObs += Rinex_Printer::rightJustify(asString(iter->second.Pseudorange_m, 3), 14);

                    //Loss of lock indicator (LLI)
                    int lli = 0;  // Include in the observation!!
                    if (lli == 0)
                        {
                            lineObs += std::string(1, ' ');
                        }
                    //else
                    //    {
                    //        lineObs += Rinex_Printer::rightJustify(Rinex_Printer::asString<short>(lli), 1);
                    //    }

                    // Signal Strength Indicator (SSI)
                    int ssi = Rinex_Printer::signalStrength(iter->second.CN0_dB_hz);
                    lineObs += Rinex_Printer::rightJustify(Rinex_Printer::asString<int>(ssi), 1);

                    // GLONASS CARRIER PHASE
                    lineObs += Rinex_Printer::rightJustify(asString(iter->second.Carrier_phase_rads / (GLONASS_TWO_PI), 3), 14);
                    if (lli == 0)
                        {
                            lineObs += std::string(1, ' ');
                        }
                    //else
                    //    {
                    //        lineObs += Rinex_Printer::rightJustify(Rinex_Printer::asString<short>(lli), 1);
                    //    }
                    lineObs += Rinex_Printer::rightJustify(Rinex_Printer::asString<int>(ssi), 1);

                    // GLONASS  DOPPLER
                    lineObs += Rinex_Printer::rightJustify(asString(iter->second.Carrier_Doppler_hz, 3), 14);
                    if (lli == 0)
                        {
                            lineObs += std::string(1, ' ');
                        }
                    //else
                    //    {
                    //        lineObs += Rinex_Printer::rightJustify(Rinex_Printer::asString<short>(lli), 1);
                    //    }
                    lineObs += Rinex_Printer::rightJustify(Rinex_Printer::asString<int>(ssi), 1);

                    // GLONASS SIGNAL STRENGTH
                    lineObs += Rinex_Printer::rightJustify(asString(iter->second.CN0_dB_hz, 3), 14);
                }

            if (lineObs.size() < 80) lineObs += std::string(80 - lineObs.size(), ' ');
            out << lineObs << std::endl;
        }
}


void Rinex_Printer::log_rinex_obs(std::fstream& out, const Gps_CNAV_Ephemeris& gps_eph, const Glonass_Gnav_Ephemeris& glonass_gnav_eph, double gps_obs_time, const std::map<int, Gnss_Synchro>& observables)
{
    if (glonass_gnav_eph.d_m)
        {
        }  // avoid warning, not needed
    std::string line;

    // -------- EPOCH record
    boost::posix_time::ptime p_gps_time = Rinex_Printer::compute_GPS_time(gps_eph, gps_obs_time);
    std::string timestring = boost::posix_time::to_iso_string(p_gps_time);
    //double utc_t = nav_msg.utc_time(nav_msg.sv_clock_correction(obs_time));
    //double gps_t = eph.sv_clock_correction(obs_time);
    double gps_t = gps_obs_time;

    std::string month(timestring, 4, 2);
    std::string day(timestring, 6, 2);
    std::string hour(timestring, 9, 2);
    std::string minutes(timestring, 11, 2);

    std::string year(timestring, 0, 4);
    line += std::string(1, '>');
    line += std::string(1, ' ');
    line += year;
    line += std::string(1, ' ');
    line += month;
    line += std::string(1, ' ');
    line += day;
    line += std::string(1, ' ');
    line += hour;
    line += std::string(1, ' ');
    line += minutes;

    line += std::string(1, ' ');
    double seconds = fmod(gps_t, 60);
    // Add extra 0 if seconds are < 10
    if (seconds < 10)
        {
            line += std::string(1, '0');
        }
    line += Rinex_Printer::asString(seconds, 7);
    line += std::string(2, ' ');
    // Epoch flag 0: OK     1: power failure between previous and current epoch   <1: Special event
    line += std::string(1, '0');

    //Number of satellites observed in current epoch
    //Get maps with observations
    std::map<int, Gnss_Synchro> observablesG2S;
    std::map<int, Gnss_Synchro> observablesR1C;
    std::map<int, Gnss_Synchro> observablesR2C;
    std::map<int, Gnss_Synchro>::const_iterator observables_iter;

    for (observables_iter = observables.begin();
         observables_iter != observables.end();
         observables_iter++)
        {
            std::string system_(&observables_iter->second.System, 1);
            std::string sig_(observables_iter->second.Signal);
            if ((system_.compare("R") == 0) && (sig_.compare("1G") == 0))
                {
                    observablesR1C.insert(std::pair<int, Gnss_Synchro>(observables_iter->first, observables_iter->second));
                }
            if ((system_.compare("R") == 0) && (sig_.compare("2G") == 0))
                {
                    observablesR2C.insert(std::pair<int, Gnss_Synchro>(observables_iter->first, observables_iter->second));
                }
            if ((system_.compare("G") == 0) && (sig_.compare("2S") == 0))
                {
                    observablesG2S.insert(std::pair<int, Gnss_Synchro>(observables_iter->first, observables_iter->second));
                }
        }

    std::multimap<unsigned int, Gnss_Synchro> total_glo_map;
    std::set<unsigned int> available_glo_prns;
    std::set<unsigned int>::iterator it;
    for (observables_iter = observablesR1C.begin();
         observables_iter != observablesR1C.end();
         observables_iter++)
        {
            unsigned int prn_ = observables_iter->second.PRN;
            total_glo_map.insert(std::pair<unsigned int, Gnss_Synchro>(prn_, observables_iter->second));
            it = available_glo_prns.find(prn_);
            if (it == available_glo_prns.end())
                {
                    available_glo_prns.insert(prn_);
                }
        }

    for (observables_iter = observablesR2C.begin();
         observables_iter != observablesR2C.end();
         observables_iter++)
        {
            unsigned int prn_ = observables_iter->second.PRN;
            total_glo_map.insert(std::pair<unsigned int, Gnss_Synchro>(prn_, observables_iter->second));
            it = available_glo_prns.find(prn_);
            if (it == available_glo_prns.end())
                {
                    available_glo_prns.insert(prn_);
                }
        }

    int numGloSatellitesObserved = available_glo_prns.size();
    int numGpsSatellitesObserved = observablesG2S.size();
    int numSatellitesObserved = numGloSatellitesObserved + numGpsSatellitesObserved;
    line += Rinex_Printer::rightJustify(boost::lexical_cast<std::string>(numSatellitesObserved), 3);

    line += std::string(80 - line.size(), ' ');
    Rinex_Printer::lengthCheck(line);
    out << line << std::endl;

    // -------- OBSERVATION record
    std::string s;
    std::string lineObs;
    for (observables_iter = observablesG2S.begin();
         observables_iter != observablesG2S.end();
         observables_iter++)
        {
            lineObs.clear();

            s.assign(1, observables_iter->second.System);
            // Specify system only if in version 3
            if (s.compare("G") == 0) lineObs += satelliteSystem["GPS"];
            if (s.compare("R") == 0) lineObs += satelliteSystem["GLONASS"];  // should not happen
            if (static_cast<int>(observables_iter->second.PRN) < 10) lineObs += std::string(1, '0');
            lineObs += boost::lexical_cast<std::string>(static_cast<int>(observables_iter->second.PRN));

            // Pseudorange Measurements
            lineObs += Rinex_Printer::rightJustify(asString(observables_iter->second.Pseudorange_m, 3), 14);

            //Loss of lock indicator (LLI)
            int lli = 0;  // Include in the observation!!
            if (lli == 0)
                {
                    lineObs += std::string(1, ' ');
                }
            //else
            //    {
            //        lineObs += Rinex_Printer::rightJustify(Rinex_Printer::asString<short>(lli), 1);
            //    }

            // Signal Strength Indicator (SSI)
            int ssi = Rinex_Printer::signalStrength(observables_iter->second.CN0_dB_hz);
            lineObs += Rinex_Printer::rightJustify(Rinex_Printer::asString<int>(ssi), 1);

            // PHASE
            lineObs += Rinex_Printer::rightJustify(asString(observables_iter->second.Carrier_phase_rads / GPS_TWO_PI, 3), 14);
            if (lli == 0)
                {
                    lineObs += std::string(1, ' ');
                }
            //else
            //    {
            //        lineObs += Rinex_Printer::rightJustify(Rinex_Printer::asString<short>(lli), 1);
            //    }
            lineObs += Rinex_Printer::rightJustify(Rinex_Printer::asString<int>(ssi), 1);

            // DOPPLER
            lineObs += Rinex_Printer::rightJustify(asString(observables_iter->second.Carrier_Doppler_hz, 3), 14);
            if (lli == 0)
                {
                    lineObs += std::string(1, ' ');
                }
            //else
            //    {
            //        lineObs += Rinex_Printer::rightJustify(Rinex_Printer::asString<short>(lli), 1);
            //    }
            lineObs += Rinex_Printer::rightJustify(Rinex_Printer::asString<int>(ssi), 1);

            // SIGNAL STRENGTH
            lineObs += Rinex_Printer::rightJustify(asString(observables_iter->second.CN0_dB_hz, 3), 14);

            if (lineObs.size() < 80) lineObs += std::string(80 - lineObs.size(), ' ');
            out << lineObs << std::endl;
        }

    std::pair<std::multimap<unsigned int, Gnss_Synchro>::iterator, std::multimap<unsigned int, Gnss_Synchro>::iterator> ret;
    for (it = available_glo_prns.begin();
         it != available_glo_prns.end();
         it++)
        {
            lineObs.clear();
            lineObs += satelliteSystem["GLONASS"];
            if (static_cast<int>(*it) < 10) lineObs += std::string(1, '0');
            lineObs += boost::lexical_cast<std::string>(static_cast<int>(*it));

            ret = total_glo_map.equal_range(*it);
            for (std::multimap<unsigned int, Gnss_Synchro>::iterator iter = ret.first; iter != ret.second; ++iter)
                {
                    /// \todo Need to account for pseudorange correction for glonass
                    //double leap_seconds = Rinex_Printer::get_leap_second(glonass_gnav_eph, gps_obs_time);
                    lineObs += Rinex_Printer::rightJustify(asString(iter->second.Pseudorange_m, 3), 14);

                    //Loss of lock indicator (LLI)
                    int lli = 0;  // Include in the observation!!
                    if (lli == 0)
                        {
                            lineObs += std::string(1, ' ');
                        }
                    //else
                    //    {
                    //        lineObs += Rinex_Printer::rightJustify(Rinex_Printer::asString<short>(lli), 1);
                    //    }

                    // Signal Strength Indicator (SSI)
                    int ssi = Rinex_Printer::signalStrength(iter->second.CN0_dB_hz);
                    lineObs += Rinex_Printer::rightJustify(Rinex_Printer::asString<int>(ssi), 1);

                    // GLONASS CARRIER PHASE
                    lineObs += Rinex_Printer::rightJustify(asString(iter->second.Carrier_phase_rads / (GLONASS_TWO_PI), 3), 14);
                    if (lli == 0)
                        {
                            lineObs += std::string(1, ' ');
                        }
                    //else
                    //    {
                    //        lineObs += Rinex_Printer::rightJustify(Rinex_Printer::asString<short>(lli), 1);
                    //    }
                    lineObs += Rinex_Printer::rightJustify(Rinex_Printer::asString<int>(ssi), 1);

                    // GLONASS  DOPPLER
                    lineObs += Rinex_Printer::rightJustify(asString(iter->second.Carrier_Doppler_hz, 3), 14);
                    if (lli == 0)
                        {
                            lineObs += std::string(1, ' ');
                        }
                    //else
                    //    {
                    //        lineObs += Rinex_Printer::rightJustify(Rinex_Printer::asString<short>(lli), 1);
                    //    }
                    lineObs += Rinex_Printer::rightJustify(Rinex_Printer::asString<int>(ssi), 1);

                    // GLONASS SIGNAL STRENGTH
                    lineObs += Rinex_Printer::rightJustify(asString(iter->second.CN0_dB_hz, 3), 14);
                }

            if (lineObs.size() < 80) lineObs += std::string(80 - lineObs.size(), ' ');
            out << lineObs << std::endl;
        }
}


void Rinex_Printer::log_rinex_obs(std::fstream& out, const Galileo_Ephemeris& galileo_eph, const Glonass_Gnav_Ephemeris& glonass_gnav_eph, double galileo_obs_time, const std::map<int, Gnss_Synchro>& observables)
{
    if (glonass_gnav_eph.d_m)
        {
        }  // avoid warning, not needed
    std::string line;

    boost::posix_time::ptime p_galileo_time = Rinex_Printer::compute_Galileo_time(galileo_eph, galileo_obs_time);
    std::string timestring = boost::posix_time::to_iso_string(p_galileo_time);
    //double utc_t = nav_msg.utc_time(nav_msg.sv_clock_correction(obs_time));
    //double gps_t = eph.sv_clock_correction(obs_time);
    double galileo_t = galileo_obs_time;

    std::string month(timestring, 4, 2);
    std::string day(timestring, 6, 2);
    std::string hour(timestring, 9, 2);
    std::string minutes(timestring, 11, 2);

    std::string year(timestring, 0, 4);
    line += std::string(1, '>');
    line += std::string(1, ' ');
    line += year;
    line += std::string(1, ' ');
    line += month;
    line += std::string(1, ' ');
    line += day;
    line += std::string(1, ' ');
    line += hour;
    line += std::string(1, ' ');
    line += minutes;

    line += std::string(1, ' ');
    double seconds = fmod(galileo_t, 60);
    // Add extra 0 if seconds are < 10
    if (seconds < 10)
        {
            line += std::string(1, '0');
        }
    line += Rinex_Printer::asString(seconds, 7);
    line += std::string(2, ' ');
    // Epoch flag 0: OK     1: power failure between previous and current epoch   <1: Special event
    line += std::string(1, '0');

    //Number of satellites observed in current epoch

    //Get maps with observations
    std::map<int, Gnss_Synchro> observablesE1B;
    std::map<int, Gnss_Synchro> observablesR1C;
    std::map<int, Gnss_Synchro> observablesR2C;
    std::map<int, Gnss_Synchro>::const_iterator observables_iter;

    for (observables_iter = observables.begin();
         observables_iter != observables.end();
         observables_iter++)
        {
            std::string system_(&observables_iter->second.System, 1);
            std::string sig_(observables_iter->second.Signal);
            if ((system_.compare("R") == 0) && (sig_.compare("1G") == 0))
                {
                    observablesR1C.insert(std::pair<int, Gnss_Synchro>(observables_iter->first, observables_iter->second));
                }
            if ((system_.compare("R") == 0) && (sig_.compare("2G") == 0))
                {
                    observablesR2C.insert(std::pair<int, Gnss_Synchro>(observables_iter->first, observables_iter->second));
                }
            if ((system_.compare("E") == 0) && (sig_.compare("1B") == 0))
                {
                    observablesE1B.insert(std::pair<int, Gnss_Synchro>(observables_iter->first, observables_iter->second));
                }
        }

    std::multimap<unsigned int, Gnss_Synchro> total_glo_map;
    std::set<unsigned int> available_glo_prns;
    std::set<unsigned int>::iterator it;
    for (observables_iter = observablesR1C.begin();
         observables_iter != observablesR1C.end();
         observables_iter++)
        {
            unsigned int prn_ = observables_iter->second.PRN;
            total_glo_map.insert(std::pair<unsigned int, Gnss_Synchro>(prn_, observables_iter->second));
            it = available_glo_prns.find(prn_);
            if (it == available_glo_prns.end())
                {
                    available_glo_prns.insert(prn_);
                }
        }
    for (observables_iter = observablesR2C.begin();
         observables_iter != observablesR2C.end();
         observables_iter++)
        {
            unsigned int prn_ = observables_iter->second.PRN;
            total_glo_map.insert(std::pair<unsigned int, Gnss_Synchro>(prn_, observables_iter->second));
            it = available_glo_prns.find(prn_);
            if (it == available_glo_prns.end())
                {
                    available_glo_prns.insert(prn_);
                }
        }

    int numGloSatellitesObserved = available_glo_prns.size();
    int numGalSatellitesObserved = observablesE1B.size();
    int numSatellitesObserved = numGalSatellitesObserved + numGloSatellitesObserved;
    line += Rinex_Printer::rightJustify(boost::lexical_cast<std::string>(numSatellitesObserved), 3);

    // Receiver clock offset (optional)
    //line += rightJustify(asString(clockOffset, 12), 15);

    line += std::string(80 - line.size(), ' ');
    Rinex_Printer::lengthCheck(line);
    out << line << std::endl;

    std::string s;
    std::string lineObs;
    for (observables_iter = observablesE1B.begin();
         observables_iter != observablesE1B.end();
         observables_iter++)
        {
            lineObs.clear();

            s.assign(1, observables_iter->second.System);
            if (s.compare("E") == 0) lineObs += satelliteSystem["Galileo"];
            if (s.compare("R") == 0) lineObs += satelliteSystem["GLONASS"];  // should not happen
            if (static_cast<int>(observables_iter->second.PRN) < 10) lineObs += std::string(1, '0');
            lineObs += boost::lexical_cast<std::string>(static_cast<int>(observables_iter->second.PRN));
            lineObs += Rinex_Printer::rightJustify(asString(observables_iter->second.Pseudorange_m, 3), 14);

            //Loss of lock indicator (LLI)
            int lli = 0;  // Include in the observation!!
            if (lli == 0)
                {
                    lineObs += std::string(1, ' ');
                }
            //else
            //    {
            //        lineObs += Rinex_Printer::rightJustify(Rinex_Printer::asString<short>(lli), 1);
            //    }

            // Signal Strength Indicator (SSI)
            int ssi = Rinex_Printer::signalStrength(observables_iter->second.CN0_dB_hz);
            lineObs += Rinex_Printer::rightJustify(Rinex_Printer::asString<int>(ssi), 1);

            // PHASE
            lineObs += Rinex_Printer::rightJustify(asString(observables_iter->second.Carrier_phase_rads / GPS_TWO_PI, 3), 14);
            if (lli == 0)
                {
                    lineObs += std::string(1, ' ');
                }
            //else
            //    {
            //        lineObs += Rinex_Printer::rightJustify(Rinex_Printer::asString<short>(lli), 1);
            //    }
            lineObs += Rinex_Printer::rightJustify(Rinex_Printer::asString<int>(ssi), 1);

            // DOPPLER
            lineObs += Rinex_Printer::rightJustify(asString(observables_iter->second.Carrier_Doppler_hz, 3), 14);
            if (lli == 0)
                {
                    lineObs += std::string(1, ' ');
                }
            //else
            //    {
            //        lineObs += Rinex_Printer::rightJustify(Rinex_Printer::asString<short>(lli), 1);
            //    }
            lineObs += Rinex_Printer::rightJustify(Rinex_Printer::asString<int>(ssi), 1);

            // SIGNAL STRENGTH
            lineObs += Rinex_Printer::rightJustify(asString(observables_iter->second.CN0_dB_hz, 3), 14);

            if (lineObs.size() < 80) lineObs += std::string(80 - lineObs.size(), ' ');
            out << lineObs << std::endl;
        }

    std::pair<std::multimap<unsigned int, Gnss_Synchro>::iterator, std::multimap<unsigned int, Gnss_Synchro>::iterator> ret;
    for (it = available_glo_prns.begin();
         it != available_glo_prns.end();
         it++)
        {
            lineObs.clear();
            lineObs += satelliteSystem["Galileo"];
            if (static_cast<int>(*it) < 10) lineObs += std::string(1, '0');
            lineObs += boost::lexical_cast<std::string>(static_cast<int>(*it));
            ret = total_glo_map.equal_range(*it);
            for (std::multimap<unsigned int, Gnss_Synchro>::iterator iter = ret.first; iter != ret.second; ++iter)
                {
                    lineObs += Rinex_Printer::rightJustify(asString(iter->second.Pseudorange_m, 3), 14);

                    //Loss of lock indicator (LLI)
                    int lli = 0;  // Include in the observation!!
                    if (lli == 0)
                        {
                            lineObs += std::string(1, ' ');
                        }
                    //else
                    //    {
                    //        lineObs += Rinex_Printer::rightJustify(Rinex_Printer::asString<short>(lli), 1);
                    //    }

                    // Signal Strength Indicator (SSI)
                    int ssi = Rinex_Printer::signalStrength(iter->second.CN0_dB_hz);
                    lineObs += Rinex_Printer::rightJustify(Rinex_Printer::asString<int>(ssi), 1);

                    // GLONASS CARRIER PHASE
                    lineObs += Rinex_Printer::rightJustify(asString(iter->second.Carrier_phase_rads / (GLONASS_TWO_PI), 3), 14);
                    if (lli == 0)
                        {
                            lineObs += std::string(1, ' ');
                        }
                    //else
                    //    {
                    //        lineObs += Rinex_Printer::rightJustify(Rinex_Printer::asString<short>(lli), 1);
                    //    }
                    lineObs += Rinex_Printer::rightJustify(Rinex_Printer::asString<int>(ssi), 1);

                    // GLONASS  DOPPLER
                    lineObs += Rinex_Printer::rightJustify(asString(iter->second.Carrier_Doppler_hz, 3), 14);
                    if (lli == 0)
                        {
                            lineObs += std::string(1, ' ');
                        }
                    //else
                    //    {
                    //        lineObs += Rinex_Printer::rightJustify(Rinex_Printer::asString<short>(lli), 1);
                    //   }
                    lineObs += Rinex_Printer::rightJustify(Rinex_Printer::asString<int>(ssi), 1);

                    // GLONASS SIGNAL STRENGTH
                    lineObs += Rinex_Printer::rightJustify(asString(iter->second.CN0_dB_hz, 3), 14);
                }

            if (lineObs.size() < 80) lineObs += std::string(80 - lineObs.size(), ' ');
            out << lineObs << std::endl;
        }
}


void Rinex_Printer::log_rinex_obs(std::fstream& out, const Gps_Ephemeris& eph, const double obs_time, const std::map<int, Gnss_Synchro>& observables)
{
    // RINEX observations timestamps are GPS timestamps.
    std::string line;

    boost::posix_time::ptime p_gps_time = Rinex_Printer::compute_GPS_time(eph, obs_time);
    std::string timestring = boost::posix_time::to_iso_string(p_gps_time);
    //double utc_t = nav_msg.utc_time(nav_msg.sv_clock_correction(obs_time));
    //double gps_t = eph.sv_clock_correction(obs_time);
    double gps_t = obs_time;

    std::string month(timestring, 4, 2);
    std::string day(timestring, 6, 2);
    std::string hour(timestring, 9, 2);
    std::string minutes(timestring, 11, 2);

    if (version == 2)
        {
            line.clear();
            std::string year(timestring, 2, 2);
            line += std::string(1, ' ');
            line += year;
            line += std::string(1, ' ');
            if (month.compare(0, 1, "0") == 0)
                {
                    line += std::string(1, ' ');
                    line += month.substr(1, 1);
                }
            else
                {
                    line += month;
                }
            line += std::string(1, ' ');
            if (day.compare(0, 1, "0") == 0)
                {
                    line += std::string(1, ' ');
                    line += day.substr(1, 1);
                }
            else
                {
                    line += day;
                }
            line += std::string(1, ' ');
            line += hour;
            line += std::string(1, ' ');
            line += minutes;
            line += std::string(1, ' ');
            double second_ = fmod(gps_t, 60);
            if (second_ < 10)
                {
                    line += std::string(1, ' ');
                }
            line += Rinex_Printer::asString(second_, 7);
            line += std::string(2, ' ');
            // Epoch flag 0: OK     1: power failure between previous and current epoch   <1: Special event
            line += std::string(1, '0');
            //Number of satellites observed in current epoch
            int numSatellitesObserved = 0;
            std::map<int, Gnss_Synchro>::const_iterator observables_iter;
            for (observables_iter = observables.cbegin();
                 observables_iter != observables.cend();
                 observables_iter++)
                {
                    numSatellitesObserved++;
                }
            line += Rinex_Printer::rightJustify(boost::lexical_cast<std::string>(numSatellitesObserved), 3);
            for (observables_iter = observables.cbegin();
                 observables_iter != observables.cend();
                 observables_iter++)
                {
                    line += satelliteSystem["GPS"];
                    if (static_cast<int>(observables_iter->second.PRN) < 10) line += std::string(1, '0');
                    line += boost::lexical_cast<std::string>(static_cast<int>(observables_iter->second.PRN));
                }
            // Receiver clock offset (optional)
            //line += rightJustify(asString(clockOffset, 12), 15);
            line += std::string(80 - line.size(), ' ');
            Rinex_Printer::lengthCheck(line);
            out << line << std::endl;

            for (observables_iter = observables.cbegin();
                 observables_iter != observables.cend();
                 observables_iter++)
                {
                    std::string lineObs;
                    lineObs.clear();
                    line.clear();
                    // GPS L1 PSEUDORANGE
                    line += std::string(2, ' ');
                    lineObs += Rinex_Printer::rightJustify(asString(observables_iter->second.Pseudorange_m, 3), 14);

                    //Loss of lock indicator (LLI)
                    int lli = 0;  // Include in the observation!!
                    if (lli == 0)
                        {
                            lineObs += std::string(1, ' ');
                        }
                    //else
                    //    {
                    //        lineObs += Rinex_Printer::rightJustify(Rinex_Printer::asString<short>(lli), 1);
                    //    }

                    // Signal Strength Indicator (SSI)
                    int ssi = Rinex_Printer::signalStrength(observables_iter->second.CN0_dB_hz);
                    lineObs += Rinex_Printer::rightJustify(Rinex_Printer::asString<int>(ssi), 1);
                    // GPS L1 CA PHASE
                    lineObs += Rinex_Printer::rightJustify(asString(observables_iter->second.Carrier_phase_rads / GPS_TWO_PI, 3), 14);
                    if (lli == 0)
                        {
                            lineObs += std::string(1, ' ');
                        }
                    // else
                    //    {
                    //        lineObs += Rinex_Printer::rightJustify(Rinex_Printer::asString<short>(lli), 1);
                    //    }
                    lineObs += Rinex_Printer::rightJustify(Rinex_Printer::asString<int>(ssi), 1);
                    // GPS L1 CA DOPPLER
                    lineObs += Rinex_Printer::rightJustify(asString(observables_iter->second.Carrier_Doppler_hz, 3), 14);
                    if (lli == 0)
                        {
                            lineObs += std::string(1, ' ');
                        }
                    //else
                    //    {
                    //       lineObs += Rinex_Printer::rightJustify(Rinex_Printer::asString<short>(lli), 1);
                    //   }
                    lineObs += Rinex_Printer::rightJustify(Rinex_Printer::asString<int>(ssi), 1);
                    //GPS L1 SIGNAL STRENGTH
                    lineObs += Rinex_Printer::rightJustify(asString(observables_iter->second.CN0_dB_hz, 3), 14);
                    if (lineObs.size() < 80) lineObs += std::string(80 - lineObs.size(), ' ');
                    out << lineObs << std::endl;
                }
        }

    if (version == 3)
        {
            std::string year(timestring, 0, 4);
            line += std::string(1, '>');
            line += std::string(1, ' ');
            line += year;
            line += std::string(1, ' ');
            line += month;
            line += std::string(1, ' ');
            line += day;
            line += std::string(1, ' ');
            line += hour;
            line += std::string(1, ' ');
            line += minutes;

            line += std::string(1, ' ');
            double seconds = fmod(gps_t, 60);
            // Add extra 0 if seconds are < 10
            if (seconds < 10)
                {
                    line += std::string(1, '0');
                }
            line += Rinex_Printer::asString(seconds, 7);
            line += std::string(2, ' ');
            // Epoch flag 0: OK     1: power failure between previous and current epoch   <1: Special event
            line += std::string(1, '0');

            //Number of satellites observed in current epoch
            int numSatellitesObserved = 0;
            std::map<int, Gnss_Synchro>::const_iterator observables_iter;
            for (observables_iter = observables.cbegin();
                 observables_iter != observables.cend();
                 observables_iter++)
                {
                    numSatellitesObserved++;
                }
            line += Rinex_Printer::rightJustify(boost::lexical_cast<std::string>(numSatellitesObserved), 3);

            // Receiver clock offset (optional)
            //line += rightJustify(asString(clockOffset, 12), 15);

            line += std::string(80 - line.size(), ' ');
            Rinex_Printer::lengthCheck(line);
            out << line << std::endl;

            for (observables_iter = observables.cbegin();
                 observables_iter != observables.cend();
                 observables_iter++)
                {
                    std::string lineObs;
                    lineObs.clear();
                    lineObs += satelliteSystem["GPS"];
                    if (static_cast<int>(observables_iter->second.PRN) < 10) lineObs += std::string(1, '0');
                    lineObs += boost::lexical_cast<std::string>(static_cast<int>(observables_iter->second.PRN));
                    //lineObs += std::string(2, ' ');
                    lineObs += Rinex_Printer::rightJustify(asString(observables_iter->second.Pseudorange_m, 3), 14);

                    //Loss of lock indicator (LLI)
                    int lli = 0;  // Include in the observation!!
                    if (lli == 0)
                        {
                            lineObs += std::string(1, ' ');
                        }
                    //else
                    //    {
                    //        lineObs += Rinex_Printer::rightJustify(Rinex_Printer::asString<short>(lli), 1);
                    //    }

                    // Signal Strength Indicator (SSI)
                    int ssi = Rinex_Printer::signalStrength(observables_iter->second.CN0_dB_hz);
                    lineObs += Rinex_Printer::rightJustify(Rinex_Printer::asString<int>(ssi), 1);

                    // GPS L1 CA PHASE
                    lineObs += Rinex_Printer::rightJustify(asString(observables_iter->second.Carrier_phase_rads / GPS_TWO_PI, 3), 14);
                    if (lli == 0)
                        {
                            lineObs += std::string(1, ' ');
                        }
                    //else
                    //    {
                    //        lineObs += Rinex_Printer::rightJustify(Rinex_Printer::asString<short>(lli), 1);
                    //    }
                    lineObs += Rinex_Printer::rightJustify(Rinex_Printer::asString<int>(ssi), 1);

                    // GPS L1 CA DOPPLER
                    lineObs += Rinex_Printer::rightJustify(asString(observables_iter->second.Carrier_Doppler_hz, 3), 14);
                    if (lli == 0)
                        {
                            lineObs += std::string(1, ' ');
                        }
                    //else
                    //    {
                    //        lineObs += Rinex_Printer::rightJustify(Rinex_Printer::asString<short>(lli), 1);
                    //    }

                    lineObs += Rinex_Printer::rightJustify(Rinex_Printer::asString<int>(ssi), 1);

                    //GPS L1 SIGNAL STRENGTH
                    lineObs += Rinex_Printer::rightJustify(asString(observables_iter->second.CN0_dB_hz, 3), 14);

                    if (lineObs.size() < 80) lineObs += std::string(80 - lineObs.size(), ' ');
                    out << lineObs << std::endl;
                }
        }
}


void Rinex_Printer::log_rinex_obs(std::fstream& out, const Gps_CNAV_Ephemeris& eph, double obs_time, const std::map<int, Gnss_Synchro>& observables)
{
    // RINEX observations timestamps are GPS timestamps.
    std::string line;

    boost::posix_time::ptime p_gps_time = Rinex_Printer::compute_GPS_time(eph, obs_time);
    std::string timestring = boost::posix_time::to_iso_string(p_gps_time);
    //double utc_t = nav_msg.utc_time(nav_msg.sv_clock_correction(obs_time));
    //double gps_t = eph.sv_clock_correction(obs_time);
    double gps_t = obs_time;

    std::string month(timestring, 4, 2);
    std::string day(timestring, 6, 2);
    std::string hour(timestring, 9, 2);
    std::string minutes(timestring, 11, 2);

    std::string year(timestring, 0, 4);
    line += std::string(1, '>');
    line += std::string(1, ' ');
    line += year;
    line += std::string(1, ' ');
    line += month;
    line += std::string(1, ' ');
    line += day;
    line += std::string(1, ' ');
    line += hour;
    line += std::string(1, ' ');
    line += minutes;

    line += std::string(1, ' ');
    double seconds = fmod(gps_t, 60);
    // Add extra 0 if seconds are < 10
    if (seconds < 10)
        {
            line += std::string(1, '0');
        }
    line += Rinex_Printer::asString(seconds, 7);
    line += std::string(2, ' ');
    // Epoch flag 0: OK     1: power failure between previous and current epoch   <1: Special event
    line += std::string(1, '0');

    //Number of satellites observed in current epoch
    int numSatellitesObserved = 0;
    std::map<int, Gnss_Synchro>::const_iterator observables_iter;
    for (observables_iter = observables.cbegin();
         observables_iter != observables.cend();
         observables_iter++)
        {
            numSatellitesObserved++;
        }
    line += Rinex_Printer::rightJustify(boost::lexical_cast<std::string>(numSatellitesObserved), 3);

    // Receiver clock offset (optional)
    //line += rightJustify(asString(clockOffset, 12), 15);

    line += std::string(80 - line.size(), ' ');
    Rinex_Printer::lengthCheck(line);
    out << line << std::endl;

    for (observables_iter = observables.cbegin();
         observables_iter != observables.cend();
         observables_iter++)
        {
            std::string lineObs;
            lineObs.clear();
            lineObs += satelliteSystem["GPS"];
            if (static_cast<int>(observables_iter->second.PRN) < 10) lineObs += std::string(1, '0');
            lineObs += boost::lexical_cast<std::string>(static_cast<int>(observables_iter->second.PRN));
            //lineObs += std::string(2, ' ');
            //GPS L2 PSEUDORANGE
            lineObs += Rinex_Printer::rightJustify(asString(observables_iter->second.Pseudorange_m, 3), 14);

            //Loss of lock indicator (LLI)
            int lli = 0;  // Include in the observation!!
            if (lli == 0)
                {
                    lineObs += std::string(1, ' ');
                }
            //else
            //    {
            //       lineObs += Rinex_Printer::rightJustify(Rinex_Printer::asString<short>(lli), 1);
            //   }

            // Signal Strength Indicator (SSI)
            int ssi = Rinex_Printer::signalStrength(observables_iter->second.CN0_dB_hz);
            lineObs += Rinex_Printer::rightJustify(Rinex_Printer::asString<int>(ssi), 1);

            // GPS L2 PHASE
            lineObs += Rinex_Printer::rightJustify(asString(observables_iter->second.Carrier_phase_rads / GPS_TWO_PI, 3), 14);
            if (lli == 0)
                {
                    lineObs += std::string(1, ' ');
                }
            //else
            //    {
            //        lineObs += Rinex_Printer::rightJustify(Rinex_Printer::asString<short>(lli), 1);
            //    }
            lineObs += Rinex_Printer::rightJustify(Rinex_Printer::asString<int>(ssi), 1);

            // GPS L2 DOPPLER
            lineObs += Rinex_Printer::rightJustify(asString(observables_iter->second.Carrier_Doppler_hz, 3), 14);
            if (lli == 0)
                {
                    lineObs += std::string(1, ' ');
                }
            //else
            //    {
            //        lineObs += Rinex_Printer::rightJustify(Rinex_Printer::asString<short>(lli), 1);
            //   }

            lineObs += Rinex_Printer::rightJustify(Rinex_Printer::asString<int>(ssi), 1);

            //GPS L2 SIGNAL STRENGTH
            lineObs += Rinex_Printer::rightJustify(asString(observables_iter->second.CN0_dB_hz, 3), 14);

            if (lineObs.size() < 80) lineObs += std::string(80 - lineObs.size(), ' ');
            out << lineObs << std::endl;
        }
}


void Rinex_Printer::log_rinex_obs(std::fstream& out, const Gps_Ephemeris& eph, const Gps_CNAV_Ephemeris& eph_cnav, double obs_time, const std::map<int, Gnss_Synchro>& observables)
{
    if (eph_cnav.d_i_0)
        {
        }  // avoid warning, not needed
    // RINEX observations timestamps are GPS timestamps.
    std::string line;

    boost::posix_time::ptime p_gps_time = Rinex_Printer::compute_GPS_time(eph, obs_time);
    std::string timestring = boost::posix_time::to_iso_string(p_gps_time);
    //double utc_t = nav_msg.utc_time(nav_msg.sv_clock_correction(obs_time));
    //double gps_t = eph.sv_clock_correction(obs_time);
    double gps_t = obs_time;

    std::string month(timestring, 4, 2);
    std::string day(timestring, 6, 2);
    std::string hour(timestring, 9, 2);
    std::string minutes(timestring, 11, 2);

    std::string year(timestring, 0, 4);
    line += std::string(1, '>');
    line += std::string(1, ' ');
    line += year;
    line += std::string(1, ' ');
    line += month;
    line += std::string(1, ' ');
    line += day;
    line += std::string(1, ' ');
    line += hour;
    line += std::string(1, ' ');
    line += minutes;

    line += std::string(1, ' ');
    double seconds = fmod(gps_t, 60);
    // Add extra 0 if seconds are < 10
    if (seconds < 10)
        {
            line += std::string(1, '0');
        }
    line += Rinex_Printer::asString(seconds, 7);
    line += std::string(2, ' ');
    // Epoch flag 0: OK     1: power failure between previous and current epoch   <1: Special event
    line += std::string(1, '0');

    //Number of satellites observed in current epoch

    //Get maps with GPS L1 and L2 observations
    std::map<int, Gnss_Synchro> observablesL1;
    std::map<int, Gnss_Synchro> observablesL2;
    std::map<int, Gnss_Synchro>::const_iterator observables_iter;

    std::multimap<unsigned int, Gnss_Synchro> total_mmap;
    std::multimap<unsigned int, Gnss_Synchro>::iterator mmap_iter;
    for (observables_iter = observables.cbegin();
         observables_iter != observables.cend();
         observables_iter++)
        {
            std::string system_(&observables_iter->second.System, 1);
            std::string sig_(observables_iter->second.Signal);
            if ((system_.compare("G") == 0) && (sig_.compare("1C") == 0))
                {
                    observablesL1.insert(std::pair<int, Gnss_Synchro>(observables_iter->first, observables_iter->second));
                    total_mmap.insert(std::pair<unsigned int, Gnss_Synchro>(observables_iter->second.PRN, observables_iter->second));
                }
            if ((system_.compare("G") == 0) && (sig_.compare("2S") == 0))
                {
                    observablesL2.insert(std::pair<int, Gnss_Synchro>(observables_iter->first, observables_iter->second));
                    mmap_iter = total_mmap.find(observables_iter->second.PRN);
                    if (mmap_iter == total_mmap.end())
                        {
                            Gnss_Synchro gs = Gnss_Synchro();
                            total_mmap.insert(std::pair<unsigned int, Gnss_Synchro>(observables_iter->second.PRN, gs));
                        }
                    total_mmap.insert(std::pair<unsigned int, Gnss_Synchro>(observables_iter->second.PRN, observables_iter->second));
                }
        }

    // Fill with zeros satellites with L1 obs but not L2
    std::multimap<unsigned int, Gnss_Synchro> mmap_aux;
    mmap_aux = total_mmap;
    for (mmap_iter = mmap_aux.begin();
         mmap_iter != mmap_aux.end();
         mmap_iter++)
        {
            if ((total_mmap.count(mmap_iter->second.PRN)) == 1 && (mmap_iter->second.PRN != 0))
                {
                    Gnss_Synchro gs = Gnss_Synchro();
                    std::string sys = "G";
                    gs.System = *sys.c_str();
                    std::string sig = "2S";
                    std::memcpy(static_cast<void*>(gs.Signal), sig.c_str(), 3);
                    gs.PRN = mmap_iter->second.PRN;
                    total_mmap.insert(std::pair<unsigned int, Gnss_Synchro>(mmap_iter->second.PRN, gs));
                }
        }

    std::set<unsigned int> available_prns;
    std::set<unsigned int>::iterator it;
    for (observables_iter = observablesL1.cbegin();
         observables_iter != observablesL1.cend();
         observables_iter++)
        {
            unsigned int prn_ = observables_iter->second.PRN;
            it = available_prns.find(prn_);
            if (it == available_prns.end())
                {
                    available_prns.insert(prn_);
                }
        }

    for (observables_iter = observablesL2.cbegin();
         observables_iter != observablesL2.cend();
         observables_iter++)
        {
            unsigned int prn_ = observables_iter->second.PRN;
            it = available_prns.find(prn_);
            if (it == available_prns.end())
                {
                    available_prns.insert(prn_);
                }
        }

    int numSatellitesObserved = available_prns.size();
    line += Rinex_Printer::rightJustify(boost::lexical_cast<std::string>(numSatellitesObserved), 3);
    // Receiver clock offset (optional)
    //line += rightJustify(asString(clockOffset, 12), 15);
    line += std::string(80 - line.size(), ' ');
    Rinex_Printer::lengthCheck(line);
    out << line << std::endl;

    std::string lineObs;
    std::pair<std::multimap<unsigned int, Gnss_Synchro>::iterator, std::multimap<unsigned int, Gnss_Synchro>::iterator> ret;
    for (it = available_prns.begin();
         it != available_prns.end();
         it++)
        {
            lineObs.clear();
            lineObs += satelliteSystem["GPS"];
            if (static_cast<int>(*it) < 10) lineObs += std::string(1, '0');
            lineObs += boost::lexical_cast<std::string>(static_cast<int>(*it));
            ret = total_mmap.equal_range(*it);
            for (std::multimap<unsigned int, Gnss_Synchro>::iterator iter = ret.first; iter != ret.second; ++iter)
                {
                    lineObs += Rinex_Printer::rightJustify(asString(iter->second.Pseudorange_m, 3), 14);

                    //Loss of lock indicator (LLI)
                    int lli = 0;  // Include in the observation!!
                    if (lli == 0)
                        {
                            lineObs += std::string(1, ' ');
                        }
                    // else
                    //   {
                    //       lineObs += Rinex_Printer::rightJustify(Rinex_Printer::asString<short>(lli), 1);
                    //   }

                    // Signal Strength Indicator (SSI)
                    int ssi = Rinex_Printer::signalStrength(iter->second.CN0_dB_hz);
                    lineObs += Rinex_Printer::rightJustify(Rinex_Printer::asString<int>(ssi), 1);

                    // GPS CARRIER PHASE
                    lineObs += Rinex_Printer::rightJustify(asString(iter->second.Carrier_phase_rads / (GALILEO_TWO_PI), 3), 14);
                    if (lli == 0)
                        {
                            lineObs += std::string(1, ' ');
                        }
                    //else
                    //    {
                    //        lineObs += Rinex_Printer::rightJustify(Rinex_Printer::asString<short>(lli), 1);
                    //    }
                    lineObs += Rinex_Printer::rightJustify(Rinex_Printer::asString<int>(ssi), 1);

                    // GPS  DOPPLER
                    lineObs += Rinex_Printer::rightJustify(asString(iter->second.Carrier_Doppler_hz, 3), 14);
                    if (lli == 0)
                        {
                            lineObs += std::string(1, ' ');
                        }
                    //else
                    //    {
                    //        lineObs += Rinex_Printer::rightJustify(Rinex_Printer::asString<short>(lli), 1);
                    //    }
                    lineObs += Rinex_Printer::rightJustify(Rinex_Printer::asString<int>(ssi), 1);

                    // GPS SIGNAL STRENGTH
                    lineObs += Rinex_Printer::rightJustify(asString(iter->second.CN0_dB_hz, 3), 14);
                }

            if (lineObs.size() < 80) lineObs += std::string(80 - lineObs.size(), ' ');
            out << lineObs << std::endl;
        }
}


void Rinex_Printer::log_rinex_obs(std::fstream& out, const Galileo_Ephemeris& eph, double obs_time, const std::map<int, Gnss_Synchro>& observables, const std::string galileo_bands)
{
    // RINEX observations timestamps are Galileo timestamps.
    // See http://gage14.upc.es/gLAB/HTML/Observation_Rinex_v3.01.html
    std::string line;

    boost::posix_time::ptime p_galileo_time = Rinex_Printer::compute_Galileo_time(eph, obs_time);
    std::string timestring = boost::posix_time::to_iso_string(p_galileo_time);
    //double utc_t = nav_msg.utc_time(nav_msg.sv_clock_correction(obs_time));
    //double gps_t = eph.sv_clock_correction(obs_time);
    double galileo_t = obs_time;

    std::string month(timestring, 4, 2);
    std::string day(timestring, 6, 2);
    std::string hour(timestring, 9, 2);
    std::string minutes(timestring, 11, 2);

    std::string year(timestring, 0, 4);
    line += std::string(1, '>');
    line += std::string(1, ' ');
    line += year;
    line += std::string(1, ' ');
    line += month;
    line += std::string(1, ' ');
    line += day;
    line += std::string(1, ' ');
    line += hour;
    line += std::string(1, ' ');
    line += minutes;

    line += std::string(1, ' ');
    double seconds = fmod(galileo_t, 60);
    // Add extra 0 if seconds are < 10
    if (seconds < 10)
        {
            line += std::string(1, '0');
        }
    line += Rinex_Printer::asString(seconds, 7);
    line += std::string(2, ' ');
    // Epoch flag 0: OK     1: power failure between previous and current epoch   <1: Special event
    line += std::string(1, '0');

    //Number of satellites observed in current epoch

    //Get maps with Galileo observations
    std::map<int, Gnss_Synchro> observablesE1B;
    std::map<int, Gnss_Synchro> observablesE5A;
    std::map<int, Gnss_Synchro> observablesE5B;
    std::map<int, Gnss_Synchro>::const_iterator observables_iter;

    for (observables_iter = observables.cbegin();
         observables_iter != observables.cend();
         observables_iter++)
        {
            std::string system_(&observables_iter->second.System, 1);
            std::string sig_(observables_iter->second.Signal);
            if ((system_.compare("E") == 0) && (sig_.compare("1B") == 0))
                {
                    observablesE1B.insert(std::pair<int, Gnss_Synchro>(observables_iter->first, observables_iter->second));
                }
            if ((system_.compare("E") == 0) && (sig_.compare("5X") == 0))
                {
                    observablesE5A.insert(std::pair<int, Gnss_Synchro>(observables_iter->first, observables_iter->second));
                }
            if ((system_.compare("E") == 0) && (sig_.compare("7X") == 0))
                {
                    observablesE5B.insert(std::pair<int, Gnss_Synchro>(observables_iter->first, observables_iter->second));
                }
        }
    std::size_t found_1B = galileo_bands.find("1B");
    std::size_t found_E5a = galileo_bands.find("5X");
    std::size_t found_E5b = galileo_bands.find("7X");

    std::multimap<unsigned int, Gnss_Synchro> total_map;
    std::set<unsigned int> available_prns;
    std::set<unsigned int>::iterator it;
    if (found_1B != std::string::npos)
        {
            for (observables_iter = observablesE1B.begin();
                 observables_iter != observablesE1B.end();
                 observables_iter++)
                {
                    unsigned int prn_ = observables_iter->second.PRN;
                    total_map.insert(std::pair<unsigned int, Gnss_Synchro>(prn_, observables_iter->second));
                    it = available_prns.find(prn_);
                    if (it == available_prns.end())
                        {
                            available_prns.insert(prn_);
                        }
                }
        }
    if (found_E5a != std::string::npos)
        {
            for (observables_iter = observablesE5A.cbegin();
                 observables_iter != observablesE5A.cend();
                 observables_iter++)
                {
                    unsigned int prn_ = observables_iter->second.PRN;
                    it = available_prns.find(prn_);
                    if (it == available_prns.end())
                        {
                            available_prns.insert(prn_);
                            if (found_1B != std::string::npos)
                                {
                                    Gnss_Synchro gs = Gnss_Synchro();
                                    std::string sys = "E";
                                    gs.System = *sys.c_str();
                                    std::string sig = "1B";
                                    std::memcpy(static_cast<void*>(gs.Signal), sig.c_str(), 3);
                                    gs.PRN = prn_;
                                    total_map.insert(std::pair<unsigned int, Gnss_Synchro>(prn_, gs));
                                }
                        }
                    total_map.insert(std::pair<unsigned int, Gnss_Synchro>(prn_, observables_iter->second));
                }
        }
    if (found_E5b != std::string::npos)
        {
            for (observables_iter = observablesE5B.cbegin();
                 observables_iter != observablesE5B.cend();
                 observables_iter++)
                {
                    unsigned int prn_ = observables_iter->second.PRN;
                    it = available_prns.find(prn_);
                    if (it == available_prns.end())
                        {
                            available_prns.insert(prn_);
                            if (found_1B != std::string::npos)
                                {
                                    Gnss_Synchro gs = Gnss_Synchro();
                                    std::string sys = "E";
                                    gs.System = *sys.c_str();
                                    std::string sig = "1B";
                                    std::memcpy(static_cast<void*>(gs.Signal), sig.c_str(), 3);
                                    gs.PRN = prn_;
                                    total_map.insert(std::pair<unsigned int, Gnss_Synchro>(prn_, gs));
                                }
                            if (found_E5a != std::string::npos)
                                {
                                    Gnss_Synchro gs = Gnss_Synchro();
                                    std::string sys = "E";
                                    gs.System = *sys.c_str();
                                    std::string sig = "5X";
                                    std::memcpy(static_cast<void*>(gs.Signal), sig.c_str(), 3);
                                    gs.PRN = prn_;
                                    total_map.insert(std::pair<unsigned int, Gnss_Synchro>(prn_, gs));
                                }
                        }
                    else
                        {
                            // if 5X is listed but empty
                            if (found_E5a != std::string::npos)
                                {
                                    if ((total_map.count(prn_)) == 1)
                                        {
                                            Gnss_Synchro gs = Gnss_Synchro();
                                            std::string sys = "E";
                                            gs.System = *sys.c_str();
                                            std::string sig = "5X";
                                            std::memcpy(static_cast<void*>(gs.Signal), sig.c_str(), 3);
                                            gs.PRN = prn_;
                                            total_map.insert(std::pair<unsigned int, Gnss_Synchro>(prn_, gs));
                                        }
                                }
                        }
                    total_map.insert(std::pair<unsigned int, Gnss_Synchro>(prn_, observables_iter->second));
                }
        }
    int numSatellitesObserved = available_prns.size();
    line += Rinex_Printer::rightJustify(boost::lexical_cast<std::string>(numSatellitesObserved), 3);
    // Receiver clock offset (optional)
    //line += rightJustify(asString(clockOffset, 12), 15);
    line += std::string(80 - line.size(), ' ');
    Rinex_Printer::lengthCheck(line);
    out << line << std::endl;

    std::string lineObs;
    std::pair<std::multimap<unsigned int, Gnss_Synchro>::iterator, std::multimap<unsigned int, Gnss_Synchro>::iterator> ret;
    for (it = available_prns.begin();
         it != available_prns.end();
         it++)
        {
            lineObs.clear();
            lineObs += satelliteSystem["Galileo"];
            if (static_cast<int>(*it) < 10) lineObs += std::string(1, '0');
            lineObs += boost::lexical_cast<std::string>(static_cast<int>(*it));
            ret = total_map.equal_range(*it);
            for (std::multimap<unsigned int, Gnss_Synchro>::iterator iter = ret.first; iter != ret.second; ++iter)
                {
                    lineObs += Rinex_Printer::rightJustify(asString(iter->second.Pseudorange_m, 3), 14);

                    //Loss of lock indicator (LLI)
                    int lli = 0;  // Include in the observation!!
                    if (lli == 0)
                        {
                            lineObs += std::string(1, ' ');
                        }
                    //else
                    //    {
                    //        lineObs += Rinex_Printer::rightJustify(Rinex_Printer::asString<short>(lli), 1);
                    //   }

                    // Signal Strength Indicator (SSI)
                    int ssi = Rinex_Printer::signalStrength(iter->second.CN0_dB_hz);
                    lineObs += Rinex_Printer::rightJustify(Rinex_Printer::asString<int>(ssi), 1);

                    // Galileo CARRIER PHASE
                    lineObs += Rinex_Printer::rightJustify(asString(iter->second.Carrier_phase_rads / (GALILEO_TWO_PI), 3), 14);
                    if (lli == 0)
                        {
                            lineObs += std::string(1, ' ');
                        }
                    //else
                    //    {
                    //        lineObs += Rinex_Printer::rightJustify(Rinex_Printer::asString<short>(lli), 1);
                    //    }
                    lineObs += Rinex_Printer::rightJustify(Rinex_Printer::asString<int>(ssi), 1);

                    // Galileo  DOPPLER
                    lineObs += Rinex_Printer::rightJustify(asString(iter->second.Carrier_Doppler_hz, 3), 14);
                    if (lli == 0)
                        {
                            lineObs += std::string(1, ' ');
                        }
                    //else
                    //    {
                    //       lineObs += Rinex_Printer::rightJustify(Rinex_Printer::asString<short>(lli), 1);
                    //    }
                    lineObs += Rinex_Printer::rightJustify(Rinex_Printer::asString<int>(ssi), 1);

                    // Galileo SIGNAL STRENGTH
                    lineObs += Rinex_Printer::rightJustify(asString(iter->second.CN0_dB_hz, 3), 14);
                }

            if (lineObs.size() < 80) lineObs += std::string(80 - lineObs.size(), ' ');
            out << lineObs << std::endl;
        }
}


void Rinex_Printer::log_rinex_obs(std::fstream& out, const Gps_Ephemeris& gps_eph, const Galileo_Ephemeris& galileo_eph, double gps_obs_time, const std::map<int, Gnss_Synchro>& observables)
{
    if (galileo_eph.e_1)
        {
        }  // avoid warning, not needed
    std::string line;

    boost::posix_time::ptime p_gps_time = Rinex_Printer::compute_GPS_time(gps_eph, gps_obs_time);
    std::string timestring = boost::posix_time::to_iso_string(p_gps_time);
    //double utc_t = nav_msg.utc_time(nav_msg.sv_clock_correction(obs_time));
    //double gps_t = eph.sv_clock_correction(obs_time);
    double gps_t = gps_obs_time;

    std::string month(timestring, 4, 2);
    std::string day(timestring, 6, 2);
    std::string hour(timestring, 9, 2);
    std::string minutes(timestring, 11, 2);

    std::string year(timestring, 0, 4);
    line += std::string(1, '>');
    line += std::string(1, ' ');
    line += year;
    line += std::string(1, ' ');
    line += month;
    line += std::string(1, ' ');
    line += day;
    line += std::string(1, ' ');
    line += hour;
    line += std::string(1, ' ');
    line += minutes;

    line += std::string(1, ' ');
    double seconds = fmod(gps_t, 60);
    // Add extra 0 if seconds are < 10
    if (seconds < 10)
        {
            line += std::string(1, '0');
        }
    line += Rinex_Printer::asString(seconds, 7);
    line += std::string(2, ' ');
    // Epoch flag 0: OK     1: power failure between previous and current epoch   <1: Special event
    line += std::string(1, '0');

    //Number of satellites observed in current epoch

    //Get maps with observations
    std::map<int, Gnss_Synchro> observablesG1C;
    std::map<int, Gnss_Synchro> observablesE1B;
    std::map<int, Gnss_Synchro> observablesE5A;
    std::map<int, Gnss_Synchro> observablesE5B;
    std::map<int, Gnss_Synchro>::const_iterator observables_iter;

    for (observables_iter = observables.cbegin();
         observables_iter != observables.cend();
         observables_iter++)
        {
            std::string system_(&observables_iter->second.System, 1);
            std::string sig_(observables_iter->second.Signal);
            if ((system_.compare("E") == 0) && (sig_.compare("1B") == 0))
                {
                    observablesE1B.insert(std::pair<int, Gnss_Synchro>(observables_iter->first, observables_iter->second));
                }
            if ((system_.compare("E") == 0) && (sig_.compare("5X") == 0))
                {
                    observablesE5A.insert(std::pair<int, Gnss_Synchro>(observables_iter->first, observables_iter->second));
                }
            if ((system_.compare("E") == 0) && (sig_.compare("7X") == 0))
                {
                    observablesE5B.insert(std::pair<int, Gnss_Synchro>(observables_iter->first, observables_iter->second));
                }
            if ((system_.compare("G") == 0) && (sig_.compare("1C") == 0))
                {
                    observablesG1C.insert(std::pair<int, Gnss_Synchro>(observables_iter->first, observables_iter->second));
                }
        }

    std::multimap<unsigned int, Gnss_Synchro> total_gal_map;
    std::set<unsigned int> available_gal_prns;
    std::set<unsigned int>::iterator it;
    for (observables_iter = observablesE1B.cbegin();
         observables_iter != observablesE1B.cend();
         observables_iter++)
        {
            unsigned int prn_ = observables_iter->second.PRN;
            total_gal_map.insert(std::pair<unsigned int, Gnss_Synchro>(prn_, observables_iter->second));
            it = available_gal_prns.find(prn_);
            if (it == available_gal_prns.end())
                {
                    available_gal_prns.insert(prn_);
                }
        }

    for (observables_iter = observablesE5A.cbegin();
         observables_iter != observablesE5A.cend();
         observables_iter++)
        {
            unsigned int prn_ = observables_iter->second.PRN;
            total_gal_map.insert(std::pair<unsigned int, Gnss_Synchro>(prn_, observables_iter->second));
            it = available_gal_prns.find(prn_);
            if (it == available_gal_prns.end())
                {
                    available_gal_prns.insert(prn_);
                }
        }

    for (observables_iter = observablesE5B.cbegin();
         observables_iter != observablesE5B.cend();
         observables_iter++)
        {
            unsigned int prn_ = observables_iter->second.PRN;
            total_gal_map.insert(std::pair<unsigned int, Gnss_Synchro>(prn_, observables_iter->second));
            it = available_gal_prns.find(prn_);
            if (it == available_gal_prns.end())
                {
                    available_gal_prns.insert(prn_);
                }
        }

    int numGalSatellitesObserved = available_gal_prns.size();
    int numGpsSatellitesObserved = observablesG1C.size();
    int numSatellitesObserved = numGalSatellitesObserved + numGpsSatellitesObserved;
    line += Rinex_Printer::rightJustify(boost::lexical_cast<std::string>(numSatellitesObserved), 3);

    // Receiver clock offset (optional)
    //line += rightJustify(asString(clockOffset, 12), 15);

    line += std::string(80 - line.size(), ' ');
    Rinex_Printer::lengthCheck(line);
    out << line << std::endl;

    std::string s;
    std::string lineObs;
    for (observables_iter = observablesG1C.cbegin();
         observables_iter != observablesG1C.cend();
         observables_iter++)
        {
            lineObs.clear();

            s.assign(1, observables_iter->second.System);
            if (s.compare("G") == 0) lineObs += satelliteSystem["GPS"];
            if (s.compare("E") == 0) lineObs += satelliteSystem["Galileo"];  // should not happen
            if (static_cast<int>(observables_iter->second.PRN) < 10) lineObs += std::string(1, '0');
            lineObs += boost::lexical_cast<std::string>(static_cast<int>(observables_iter->second.PRN));
            lineObs += Rinex_Printer::rightJustify(asString(observables_iter->second.Pseudorange_m, 3), 14);

            //Loss of lock indicator (LLI)
            int lli = 0;  // Include in the observation!!
            if (lli == 0)
                {
                    lineObs += std::string(1, ' ');
                }
            //else
            //    {
            //       lineObs += Rinex_Printer::rightJustify(Rinex_Printer::asString<short>(lli), 1);
            //    }

            // Signal Strength Indicator (SSI)
            int ssi = Rinex_Printer::signalStrength(observables_iter->second.CN0_dB_hz);
            lineObs += Rinex_Printer::rightJustify(Rinex_Printer::asString<int>(ssi), 1);

            // PHASE
            lineObs += Rinex_Printer::rightJustify(asString(observables_iter->second.Carrier_phase_rads / GPS_TWO_PI, 3), 14);
            if (lli == 0)
                {
                    lineObs += std::string(1, ' ');
                }
            //else
            //    {
            //        lineObs += Rinex_Printer::rightJustify(Rinex_Printer::asString<short>(lli), 1);
            //   }
            lineObs += Rinex_Printer::rightJustify(Rinex_Printer::asString<int>(ssi), 1);

            // DOPPLER
            lineObs += Rinex_Printer::rightJustify(asString(observables_iter->second.Carrier_Doppler_hz, 3), 14);
            if (lli == 0)
                {
                    lineObs += std::string(1, ' ');
                }
            //else
            //    {
            //        lineObs += Rinex_Printer::rightJustify(Rinex_Printer::asString<short>(lli), 1);
            //    }
            lineObs += Rinex_Printer::rightJustify(Rinex_Printer::asString<int>(ssi), 1);

            // SIGNAL STRENGTH
            lineObs += Rinex_Printer::rightJustify(asString(observables_iter->second.CN0_dB_hz, 3), 14);

            if (lineObs.size() < 80) lineObs += std::string(80 - lineObs.size(), ' ');
            out << lineObs << std::endl;
        }

    std::pair<std::multimap<unsigned int, Gnss_Synchro>::iterator, std::multimap<unsigned int, Gnss_Synchro>::iterator> ret;
    for (it = available_gal_prns.begin();
         it != available_gal_prns.end();
         it++)
        {
            lineObs.clear();
            lineObs += satelliteSystem["Galileo"];
            if (static_cast<int>(*it) < 10) lineObs += std::string(1, '0');
            lineObs += boost::lexical_cast<std::string>(static_cast<int>(*it));
            ret = total_gal_map.equal_range(*it);
            for (std::multimap<unsigned int, Gnss_Synchro>::iterator iter = ret.first; iter != ret.second; ++iter)
                {
                    lineObs += Rinex_Printer::rightJustify(asString(iter->second.Pseudorange_m, 3), 14);

                    //Loss of lock indicator (LLI)
                    int lli = 0;  // Include in the observation!!
                    if (lli == 0)
                        {
                            lineObs += std::string(1, ' ');
                        }
                    //else
                    //    {
                    //        lineObs += Rinex_Printer::rightJustify(Rinex_Printer::asString<short>(lli), 1);
                    //    }

                    // Signal Strength Indicator (SSI)
                    int ssi = Rinex_Printer::signalStrength(iter->second.CN0_dB_hz);
                    lineObs += Rinex_Printer::rightJustify(Rinex_Printer::asString<int>(ssi), 1);

                    // Galileo CARRIER PHASE
                    lineObs += Rinex_Printer::rightJustify(asString(iter->second.Carrier_phase_rads / (GALILEO_TWO_PI), 3), 14);
                    if (lli == 0)
                        {
                            lineObs += std::string(1, ' ');
                        }
                    //else
                    //    {
                    //        lineObs += Rinex_Printer::rightJustify(Rinex_Printer::asString<short>(lli), 1);
                    //    }
                    lineObs += Rinex_Printer::rightJustify(Rinex_Printer::asString<int>(ssi), 1);

                    // Galileo  DOPPLER
                    lineObs += Rinex_Printer::rightJustify(asString(iter->second.Carrier_Doppler_hz, 3), 14);
                    if (lli == 0)
                        {
                            lineObs += std::string(1, ' ');
                        }
                    //else
                    //    {
                    //        lineObs += Rinex_Printer::rightJustify(Rinex_Printer::asString<short>(lli), 1);
                    //    }
                    lineObs += Rinex_Printer::rightJustify(Rinex_Printer::asString<int>(ssi), 1);

                    // Galileo SIGNAL STRENGTH
                    lineObs += Rinex_Printer::rightJustify(asString(iter->second.CN0_dB_hz, 3), 14);
                }

            if (lineObs.size() < 80) lineObs += std::string(80 - lineObs.size(), ' ');
            out << lineObs << std::endl;
        }
}


void Rinex_Printer::to_date_time(int gps_week, int gps_tow, int& year, int& month, int& day, int& hour, int& minute, int& second)
{
    // represents GPS time (week, TOW) in the date time format of the Gregorian calendar.
    // -> Leap years are considered, but leap seconds are not.
    int days_per_month[] = {31, 28, 31, 30, 31, 30, 31, 31, 30, 31, 30, 31};

    // seconds in a not leap year
    const int secs_per_day = 24 * 60 * 60;
    const int secs_per_week = 7 * secs_per_day;
    const int secs_per_normal_year = 365 * secs_per_day;
    const int secs_per_leap_year = secs_per_normal_year + secs_per_day;

    // the GPS epoch is 06.01.1980 00:00, i.e. midnight 5. / 6. January 1980
    // -> seconds since then
    int secs_since_gps_epoch = gps_week * secs_per_week + gps_tow;

    // find year, consider leap years
    bool is_leap_year;
    int remaining_secs = secs_since_gps_epoch + 5 * secs_per_day;
    for (int y = 1980; true; y++)
        {
            is_leap_year = y % 4 == 0 && (y % 100 != 0 || y % 400 == 0);
            int secs_in_year_y = is_leap_year ? secs_per_leap_year : secs_per_normal_year;

            if (secs_in_year_y <= remaining_secs)
                {
                    remaining_secs -= secs_in_year_y;
                }
            else
                {
                    year = y;
                    //std::cout << "year: year=" << year << " secs_in_year_y="<< secs_in_year_y << " remaining_secs="<< remaining_secs << std::endl;
                    break;
                }
            //std::cout << "year: y=" << y << " secs_in_year_y="<< secs_in_year_y << " remaining_secs="<< remaining_secs << std::endl;
        }

    // find month
    for (int m = 1; true; m++)
        {
            int secs_in_month_m = days_per_month[m - 1] * secs_per_day;
            if (is_leap_year && m == 2)  // consider February of leap year
                {
                    secs_in_month_m += secs_per_day;
                }

            if (secs_in_month_m <= remaining_secs)
                {
                    remaining_secs -= secs_in_month_m;
                }
            else
                {
                    month = m;
                    //std::cout << "month: month=" << month << " secs_in_month_m="<< secs_in_month_m << " remaining_secs="<< remaining_secs << std::endl;
                    break;
                }
            //std::cout << "month: m=" << m << " secs_in_month_m="<< secs_in_month_m << " remaining_secs="<< remaining_secs << std::endl;
        }

    day = remaining_secs / secs_per_day + 1;
    remaining_secs = remaining_secs % secs_per_day;

    hour = remaining_secs / (60 * 60);
    remaining_secs = remaining_secs % (60 * 60);

    minute = remaining_secs / 60;
    second = remaining_secs % 60;
}


//void Rinex_Printer::log_rinex_sbs(std::fstream& out, const Sbas_Raw_Msg& sbs_message)
//{
//    // line 1: PRN / EPOCH / RCVR
//    std::stringstream line1;
//
//    // SBAS PRN
//    line1 << sbs_message.get_prn();
//    line1 << " ";
//
//    // gps time of reception
//    int gps_week;
//    double gps_sec;
//    if(sbs_message.get_rx_time_obj().get_gps_time(gps_week, gps_sec))
//        {
//            int year;
//            int month;
//            int day;
//            int hour;
//            int minute;
//            int second;
//
//            double gps_sec_one_digit_precicion = round(gps_sec *10)/10; // to prevent rounding towards 60.0sec in the stream output
//            int gps_tow = trunc(gps_sec_one_digit_precicion);
//            double sub_sec = gps_sec_one_digit_precicion - double(gps_tow);
//
//            to_date_time(gps_week, gps_tow, year, month, day, hour, minute, second);
//            line1 << asFixWidthString(year, 2, '0') <<  " " << asFixWidthString(month, 2, '0') <<  " " << asFixWidthString(day, 2, '0') <<  " " << asFixWidthString(hour, 2, '0') <<  " " << asFixWidthString(minute, 2, '0') <<  " " << rightJustify(asString(double(second)+sub_sec,1),4,' ');
//        }
//    else
//        {
//            line1 << std::string(19, ' ');
//        }
//    line1 << "  ";
//
//    // band
//    line1 << "L1";
//    line1 << "   ";
//
//    // Length of data message (bytes)
//    line1 <<  asFixWidthString(sbs_message.get_msg().size(), 3, ' ');
//    line1 << "   ";
//    // File-internal receiver index
//    line1 << "  0";
//    line1 << "   ";
//    // Transmission System Identifier
//    line1 << "SBA";
//    line1 << std::string(35, ' ');
//    lengthCheck(line1.str());
//    out << line1.str() << std::endl;
//
//    // DATA RECORD - 1
//    std::stringstream line2;
//    line2 << " ";
//    // Message frame identifier
//    if (sbs_message.get_msg_type() < 10) line2 << " ";
//    line2 << sbs_message.get_msg_type();
//    line2 << std::string(4, ' ');
//    // First 18 bytes of message (hex)
//    std::vector<unsigned char> msg = sbs_message.get_msg();
//    for (size_t i = 0; i < 18 && i <  msg.size(); ++i)
//        {
//            line2 << std::hex << std::setfill('0') << std::setw(2);
//            line2 << int(msg[i]) << " ";
//        }
//    line2 << std::string(19, ' ');
//    lengthCheck(line2.str());
//    out << line2.str() << std::endl;
//
//    // DATA RECORD - 2
//    std::stringstream line3;
//    line3 << std::string(7, ' ');
//    // Remaining bytes of message (hex)
//    for (size_t i = 18; i < 36 && i <  msg.size(); ++i)
//        {
//            line3 << std::hex << std::setfill('0') << std::setw(2);
//            line3 << int(msg[i]) << " ";
//        }
//    line3 << std::string(31, ' ');
//    lengthCheck(line3.str());
//    out << line3.str() << std::endl;
//}


int Rinex_Printer::signalStrength(const double snr)
{
    int ss;
    ss = int(std::min(std::max(int(floor(snr / 6)), 1), 9));
    return ss;
}


boost::posix_time::ptime Rinex_Printer::compute_UTC_time(const Gps_Navigation_Message& nav_msg)
{
    // if we are processing a file -> wait to leap second to resolve the ambiguity else take the week from the local system time
    //: idea resolve the ambiguity with the leap second  http://www.colorado.edu/geography/gcraft/notes/gps/gpseow.htm
    const double utc_t = nav_msg.utc_time(nav_msg.d_TOW);
    boost::posix_time::time_duration t = boost::posix_time::millisec((utc_t + 604800 * static_cast<double>(nav_msg.i_GPS_week)) * 1000);
    boost::posix_time::ptime p_time(boost::gregorian::date(1999, 8, 22), t);
    return p_time;
}


boost::posix_time::ptime Rinex_Printer::compute_GPS_time(const Gps_Ephemeris& eph, const double obs_time)
{
    // The RINEX v2.11 v3.00 format uses GPS time for the observations epoch, not UTC time, thus, no leap seconds needed here.
    // (see Section 3 in http://igscb.jpl.nasa.gov/igscb/data/format/rinex211.txt)
    // (see Pag. 17 in http://igscb.jpl.nasa.gov/igscb/data/format/rinex300.pdf)
    // --??? No time correction here, since it will be done in the RINEX processor
    const double gps_t = obs_time;
    boost::posix_time::time_duration t = boost::posix_time::millisec((gps_t + 604800 * static_cast<double>(eph.i_GPS_week % 1024)) * 1000);
    boost::posix_time::ptime p_time(boost::gregorian::date(1999, 8, 22), t);
    return p_time;
}


boost::posix_time::ptime Rinex_Printer::compute_GPS_time(const Gps_CNAV_Ephemeris& eph, const double obs_time)
{
    // The RINEX v2.11 v3.00 format uses GPS time for the observations epoch, not UTC time, thus, no leap seconds needed here.
    // (see Section 3 in http://igscb.jpl.nasa.gov/igscb/data/format/rinex211.txt)
    // (see Pag. 17 in http://igscb.jpl.nasa.gov/igscb/data/format/rinex300.pdf)
    // --??? No time correction here, since it will be done in the RINEX processor
    const double gps_t = obs_time;
    boost::posix_time::time_duration t = boost::posix_time::millisec((gps_t + 604800 * static_cast<double>(eph.i_GPS_week % 1024)) * 1000);
    boost::posix_time::ptime p_time(boost::gregorian::date(1999, 8, 22), t);
    return p_time;
}


boost::posix_time::ptime Rinex_Printer::compute_Galileo_time(const Galileo_Ephemeris& eph, const double obs_time)
{
    // The RINEX v2.11 v3.00 format uses Galileo time for the observations epoch, not UTC time, thus, no leap seconds needed here.
    // (see Pag. 17 in http://igscb.jpl.nasa.gov/igscb/data/format/rinex301.pdf)
    // --??? No time correction here, since it will be done in the RINEX processor
    double galileo_t = obs_time;
    boost::posix_time::time_duration t = boost::posix_time::millisec((galileo_t + 604800 * static_cast<double>(eph.WN_5)) * 1000);  //
    boost::posix_time::ptime p_time(boost::gregorian::date(1999, 8, 22), t);
    return p_time;
}


boost::posix_time::ptime Rinex_Printer::compute_UTC_time(const Glonass_Gnav_Ephemeris& eph, const double obs_time)
{
    double tod = 0.0;
<<<<<<< HEAD
	double glot2utc = 3*3600;
	double obs_time_utc = 0.0, obs_time_glot = 0.0;
	int i = 0;

	// Get observation time in nearly GLONASS time. Correction for leap seconds done at the end
	obs_time_glot = obs_time + glot2utc;

	// Get seconds of day in glonass time
	tod = fmod (obs_time_glot, 86400);

	// Form date and time duration types
	boost::posix_time::time_duration t1(0, 0, tod);
	boost::gregorian::date d1(eph.d_yr, 1, 1);
	boost::gregorian::days d2(eph.d_N_T-1);
	boost::posix_time::ptime glo_time(d1 + d2, t1);

	// Convert to utc
	boost::posix_time::time_duration t2(0, 0, glot2utc);
	boost::posix_time::ptime utc_time = glo_time - t2;

	// Adjust for leap second correction
	for (i = 0; GLONASS_LEAP_SECONDS[i][0]>0; i++)
		{
			boost::posix_time::time_duration t3(GLONASS_LEAP_SECONDS[i][3], GLONASS_LEAP_SECONDS[i][4], GLONASS_LEAP_SECONDS[i][5]);
			boost::gregorian::date d3(GLONASS_LEAP_SECONDS[i][0], GLONASS_LEAP_SECONDS[i][1], GLONASS_LEAP_SECONDS[i][2]);
			boost::posix_time::ptime ls_time(d3, t3);
			if (utc_time >= ls_time)
			{
				// We subtract the leap second when going from gpst to utc, values store as negatives
				utc_time = utc_time + boost::posix_time::time_duration(0,0,GLONASS_LEAP_SECONDS[i][6]);
				break;
			}
		}
	return utc_time;
=======
    double glot2utc = 3 * 3600;
    double obs_time_glot = 0.0;
    int i = 0;

    // Get observation time in nearly GLONASS time. Correction for leap seconds done at the end
    obs_time_glot = obs_time + glot2utc;

    // Get seconds of day in glonass time
    tod = fmod(obs_time_glot, 86400);

    // Form date and time duration types
    boost::posix_time::time_duration t1(0, 0, tod);
    boost::gregorian::date d1(eph.d_yr, 1, 1);
    boost::gregorian::days d2(eph.d_N_T - 1);
    boost::posix_time::ptime glo_time(d1 + d2, t1);

    // Convert to utc
    boost::posix_time::time_duration t2(0, 0, glot2utc);
    boost::posix_time::ptime utc_time = glo_time - t2;

    // Adjust for leap second correction
    for (i = 0; GLONASS_LEAP_SECONDS[i][0] > 0; i++)
        {
            boost::posix_time::time_duration t3(GLONASS_LEAP_SECONDS[i][3], GLONASS_LEAP_SECONDS[i][4], GLONASS_LEAP_SECONDS[i][5]);
            boost::gregorian::date d3(GLONASS_LEAP_SECONDS[i][0], GLONASS_LEAP_SECONDS[i][1], GLONASS_LEAP_SECONDS[i][2]);
            boost::posix_time::ptime ls_time(d3, t3);
            if (utc_time >= ls_time)
                {
                    // We subtract the leap second when going from gpst to utc
                    utc_time = utc_time - boost::posix_time::time_duration(0, 0, fabs(GLONASS_LEAP_SECONDS[i][6]));
                    break;
                }
        }

    return utc_time;
>>>>>>> e7f34752
}


double Rinex_Printer::get_leap_second(const Glonass_Gnav_Ephemeris& eph, const double gps_obs_time)
{
    double tod = 0.0;
<<<<<<< HEAD
	double glot2utc = 3*3600;
	double obs_time_glot = 0.0;
	int i = 0;
	double leap_second = 0;

	// Get observation time in nearly GLONASS time. Correction for leap seconds done at the end
	obs_time_glot = gps_obs_time + glot2utc;

	// Get seconds of day in glonass time
	tod = fmod (obs_time_glot, 86400);

	// Form date and time duration types
	boost::posix_time::time_duration t1(0, 0, tod);
	boost::gregorian::date d1(eph.d_yr, 1, 1);
	boost::gregorian::days d2(eph.d_N_T-1);
	boost::posix_time::ptime glo_time(d1 + d2, t1);

	// Convert to utc
	boost::posix_time::time_duration t2(0, 0, glot2utc);
	boost::posix_time::ptime utc_time = glo_time - t2;

	// Adjust for leap second correction
	for (i = 0; GLONASS_LEAP_SECONDS[i][0]>0; i++)
		{
			boost::posix_time::time_duration t3(GLONASS_LEAP_SECONDS[i][3], GLONASS_LEAP_SECONDS[i][4], GLONASS_LEAP_SECONDS[i][5]);
			boost::gregorian::date d3(GLONASS_LEAP_SECONDS[i][0], GLONASS_LEAP_SECONDS[i][1], GLONASS_LEAP_SECONDS[i][2]);
			boost::posix_time::ptime ls_time(d3, t3);
			if (utc_time >= ls_time)
			{
				// We subtract the leap second when going from gpst to utc
				leap_second = fabs(GLONASS_LEAP_SECONDS[i][6]);
				break;
			}
		}

	return leap_second;
=======
    double glot2utc = 3 * 3600;
    double obs_time_glot = 0.0;
    int i = 0;
    double leap_second = 0;

    // Get observation time in nearly GLONASS time. Correction for leap seconds done at the end
    obs_time_glot = gps_obs_time + glot2utc;

    // Get seconds of day in glonass time
    tod = fmod(obs_time_glot, 86400);

    // Form date and time duration types
    boost::posix_time::time_duration t1(0, 0, tod);
    boost::gregorian::date d1(eph.d_yr, 1, 1);
    boost::gregorian::days d2(eph.d_N_T - 1);
    boost::posix_time::ptime glo_time(d1 + d2, t1);

    // Convert to utc
    boost::posix_time::time_duration t2(0, 0, glot2utc);
    boost::posix_time::ptime utc_time = glo_time - t2;

    // Adjust for leap second correction
    for (i = 0; GLONASS_LEAP_SECONDS[i][0] > 0; i++)
        {
            boost::posix_time::time_duration t3(GLONASS_LEAP_SECONDS[i][3], GLONASS_LEAP_SECONDS[i][4], GLONASS_LEAP_SECONDS[i][5]);
            boost::gregorian::date d3(GLONASS_LEAP_SECONDS[i][0], GLONASS_LEAP_SECONDS[i][1], GLONASS_LEAP_SECONDS[i][2]);
            boost::posix_time::ptime ls_time(d3, t3);
            if (utc_time >= ls_time)
                {
                    // We subtract the leap second when going from gpst to utc
                    leap_second = fabs(GLONASS_LEAP_SECONDS[i][6]);
                    break;
                }
        }

    return leap_second;
>>>>>>> e7f34752
}


/*

enum RINEX_enumMarkerType {
    GEODETIC,      //!< GEODETIC Earth-fixed, high-precision monumentation
    NON_GEODETIC,  //!< NON_GEODETIC Earth-fixed, low-precision monumentation
    SPACEBORNE,    //!< SPACEBORNE Orbiting space vehicle
    AIRBORNE ,     //!< AIRBORNE Aircraft, balloon, etc.
    WATER_CRAFT,   //!< WATER_CRAFT Mobile water craft
    GROUND_CRAFT,  //!< GROUND_CRAFT Mobile terrestrial vehicle
    FIXED_BUOY,    //!< FIXED_BUOY "Fixed" on water surface
    FLOATING_BUOY, //!< FLOATING_BUOY Floating on water surface
    FLOATING_ICE,  //!< FLOATING_ICE Floating ice sheet, etc.
    GLACIER,       //!< GLACIER "Fixed" on a glacier
    BALLISTIC,     //!< BALLISTIC Rockets, shells, etc
    ANIMAL,        //!< ANIMAL Animal carrying a receiver
    HUMAN          //!< HUMAN Human being
};

 */<|MERGE_RESOLUTION|>--- conflicted
+++ resolved
@@ -46,6 +46,8 @@
 
 
 using google::LogMessage;
+
+DEFINE_string(RINEX_version, "3.02", "Specifies the RINEX version (2.11 or 3.02)");
 
 
 Rinex_Printer::Rinex_Printer(int conf_version)
@@ -3958,32 +3960,31 @@
     out << line << std::endl;
 
     // -------- Line MARKER NAME
+	line.clear();
+	line += Rinex_Printer::leftJustify("DEFAULT MARKER NAME", 60); // put a flag or a property,
+	line += Rinex_Printer::leftJustify("MARKER NAME", 20);
+	Rinex_Printer::lengthCheck(line);
+	out << line << std::endl;
+
+    // -------- Line MARKER NUMBER / TYPE
     if (version == 2)
-        {
-            line.clear();
-            line += Rinex_Printer::leftJustify("GROUND_CRAFT", 20);  // put a flag or a property
-            line += std::string(40, ' ');
-            line += Rinex_Printer::leftJustify("MARKER NUMBER", 20);
-            Rinex_Printer::lengthCheck(line);
-            out << line << std::endl;
-        }
-    if (version == 3)
-        {
-            line.clear();
-            line += Rinex_Printer::leftJustify("GROUND_CRAFT", 20);  // put a flag or a property
-            line += std::string(40, ' ');
-            line += Rinex_Printer::leftJustify("MARKER TYPE", 20);
-            Rinex_Printer::lengthCheck(line);
-            out << line << std::endl;
-        }
-
-    // -------- Line MARKER TYPE
-    line.clear();
-    line += Rinex_Printer::leftJustify("NON_GEODETIC", 20);  // put a flag or a property
-    line += std::string(40, ' ');
-    line += Rinex_Printer::leftJustify("MARKER TYPE", 20);
-    Rinex_Printer::lengthCheck(line);
-    out << line << std::endl;
+		{
+			line.clear();
+			line += Rinex_Printer::leftJustify("GROUND_CRAFT", 20); // put a flag or a property
+			line += std::string(40, ' ');
+			line += Rinex_Printer::leftJustify("MARKER NUMBER", 20);
+			Rinex_Printer::lengthCheck(line);
+			out << line << std::endl;
+		}
+	if (version == 3)
+		{
+			line.clear();
+			line += Rinex_Printer::leftJustify("GROUND_CRAFT", 20); // put a flag or a property
+			line += std::string(40, ' ');
+			line += Rinex_Printer::leftJustify("MARKER TYPE", 20);
+			Rinex_Printer::lengthCheck(line);
+			out << line << std::endl;
+		}
 
     // -------- Line OBSERVER / AGENCY
     line.clear();
@@ -4278,8 +4279,8 @@
 
     // -------- Line MARKER NAME
     line.clear();
-    line += Rinex_Printer::leftJustify("DEFAULT MARKER NAME", 60);  // put a flag or a property,
-    line += Rinex_Printer::leftJustify("MARKER TYPE", 20);
+    line += Rinex_Printer::leftJustify("DEFAULT MARKER NAME", 60); // put a flag or a property,
+    line += Rinex_Printer::leftJustify("MARKER NAME", 20);
     Rinex_Printer::lengthCheck(line);
     out << line << std::endl;
 
@@ -6010,27 +6011,20 @@
     //double utc_t = nav_msg.utc_time(nav_msg.sv_clock_correction(obs_time));
     //double gps_t = eph.sv_clock_correction(obs_time);
 
-<<<<<<< HEAD
     std::string month (timestring, 4, 2);
     std::string day (timestring, 6, 2);
     std::string hour (timestring, 9, 2);
     std::string minutes (timestring, 11, 2);
     double utc_sec = modf (obs_time , &int_sec) + p_glonass_time.time_of_day().seconds() ;
-=======
-    std::string month(timestring, 4, 2);
-    std::string day(timestring, 6, 2);
-    std::string hour(timestring, 9, 2);
-    std::string minutes(timestring, 11, 2);
->>>>>>> e7f34752
 
     if (version == 2)
         {
             line.clear();
-            std::string year(timestring, 2, 2);
+            std::string year (timestring, 2, 2);
             line += std::string(1, ' ');
             line += year;
             line += std::string(1, ' ');
-            if (month.compare(0, 1, "0") == 0)
+            if (month.compare(0, 1 , "0") == 0)
                 {
                     line += std::string(1, ' ');
                     line += month.substr(1, 1);
@@ -6040,7 +6034,7 @@
                     line += month;
                 }
             line += std::string(1, ' ');
-            if (day.compare(0, 1, "0") == 0)
+            if (day.compare(0, 1 , "0") == 0)
                 {
                     line += std::string(1, ' ');
                     line += day.substr(1, 1);
@@ -6157,19 +6151,11 @@
 
             line += std::string(1, ' ');
             // Add extra 0 if seconds are < 10
-<<<<<<< HEAD
             if (utc_sec < 10)
             {
                 line += std::string(1, '0');
             }
             line += Rinex_Printer::asString(utc_sec, 7);
-=======
-            if (seconds < 10)
-                {
-                    line += std::string(1, '0');
-                }
-            line += Rinex_Printer::asString(seconds, 7);
->>>>>>> e7f34752
             line += std::string(2, ' ');
             // Epoch flag 0: OK     1: power failure between previous and current epoch   <1: Special event
             line += std::string(1, '0');
@@ -8135,10 +8121,10 @@
         }
 
     // find month
-    for (int m = 1; true; m++)
-        {
-            int secs_in_month_m = days_per_month[m - 1] * secs_per_day;
-            if (is_leap_year && m == 2)  // consider February of leap year
+    for (int m = 1; true ; m++)
+        {
+            int secs_in_month_m = days_per_month[m-1]*secs_per_day;
+            if (is_leap_year && m == 2 ) // consider February of leap year
                 {
                     secs_in_month_m += secs_per_day;
                 }
@@ -8156,14 +8142,14 @@
             //std::cout << "month: m=" << m << " secs_in_month_m="<< secs_in_month_m << " remaining_secs="<< remaining_secs << std::endl;
         }
 
-    day = remaining_secs / secs_per_day + 1;
-    remaining_secs = remaining_secs % secs_per_day;
-
-    hour = remaining_secs / (60 * 60);
-    remaining_secs = remaining_secs % (60 * 60);
-
-    minute = remaining_secs / 60;
-    second = remaining_secs % 60;
+    day = remaining_secs/secs_per_day+1;
+    remaining_secs = remaining_secs%secs_per_day;
+
+    hour = remaining_secs/(60*60);
+    remaining_secs = remaining_secs%(60*60);
+
+    minute = remaining_secs/60;
+    second = remaining_secs%60;
 }
 
 
@@ -8310,7 +8296,6 @@
 boost::posix_time::ptime Rinex_Printer::compute_UTC_time(const Glonass_Gnav_Ephemeris& eph, const double obs_time)
 {
     double tod = 0.0;
-<<<<<<< HEAD
 	double glot2utc = 3*3600;
 	double obs_time_utc = 0.0, obs_time_glot = 0.0;
 	int i = 0;
@@ -8344,51 +8329,13 @@
 				break;
 			}
 		}
+
 	return utc_time;
-=======
-    double glot2utc = 3 * 3600;
-    double obs_time_glot = 0.0;
-    int i = 0;
-
-    // Get observation time in nearly GLONASS time. Correction for leap seconds done at the end
-    obs_time_glot = obs_time + glot2utc;
-
-    // Get seconds of day in glonass time
-    tod = fmod(obs_time_glot, 86400);
-
-    // Form date and time duration types
-    boost::posix_time::time_duration t1(0, 0, tod);
-    boost::gregorian::date d1(eph.d_yr, 1, 1);
-    boost::gregorian::days d2(eph.d_N_T - 1);
-    boost::posix_time::ptime glo_time(d1 + d2, t1);
-
-    // Convert to utc
-    boost::posix_time::time_duration t2(0, 0, glot2utc);
-    boost::posix_time::ptime utc_time = glo_time - t2;
-
-    // Adjust for leap second correction
-    for (i = 0; GLONASS_LEAP_SECONDS[i][0] > 0; i++)
-        {
-            boost::posix_time::time_duration t3(GLONASS_LEAP_SECONDS[i][3], GLONASS_LEAP_SECONDS[i][4], GLONASS_LEAP_SECONDS[i][5]);
-            boost::gregorian::date d3(GLONASS_LEAP_SECONDS[i][0], GLONASS_LEAP_SECONDS[i][1], GLONASS_LEAP_SECONDS[i][2]);
-            boost::posix_time::ptime ls_time(d3, t3);
-            if (utc_time >= ls_time)
-                {
-                    // We subtract the leap second when going from gpst to utc
-                    utc_time = utc_time - boost::posix_time::time_duration(0, 0, fabs(GLONASS_LEAP_SECONDS[i][6]));
-                    break;
-                }
-        }
-
-    return utc_time;
->>>>>>> e7f34752
 }
-
 
 double Rinex_Printer::get_leap_second(const Glonass_Gnav_Ephemeris& eph, const double gps_obs_time)
 {
     double tod = 0.0;
-<<<<<<< HEAD
 	double glot2utc = 3*3600;
 	double obs_time_glot = 0.0;
 	int i = 0;
@@ -8425,44 +8372,6 @@
 		}
 
 	return leap_second;
-=======
-    double glot2utc = 3 * 3600;
-    double obs_time_glot = 0.0;
-    int i = 0;
-    double leap_second = 0;
-
-    // Get observation time in nearly GLONASS time. Correction for leap seconds done at the end
-    obs_time_glot = gps_obs_time + glot2utc;
-
-    // Get seconds of day in glonass time
-    tod = fmod(obs_time_glot, 86400);
-
-    // Form date and time duration types
-    boost::posix_time::time_duration t1(0, 0, tod);
-    boost::gregorian::date d1(eph.d_yr, 1, 1);
-    boost::gregorian::days d2(eph.d_N_T - 1);
-    boost::posix_time::ptime glo_time(d1 + d2, t1);
-
-    // Convert to utc
-    boost::posix_time::time_duration t2(0, 0, glot2utc);
-    boost::posix_time::ptime utc_time = glo_time - t2;
-
-    // Adjust for leap second correction
-    for (i = 0; GLONASS_LEAP_SECONDS[i][0] > 0; i++)
-        {
-            boost::posix_time::time_duration t3(GLONASS_LEAP_SECONDS[i][3], GLONASS_LEAP_SECONDS[i][4], GLONASS_LEAP_SECONDS[i][5]);
-            boost::gregorian::date d3(GLONASS_LEAP_SECONDS[i][0], GLONASS_LEAP_SECONDS[i][1], GLONASS_LEAP_SECONDS[i][2]);
-            boost::posix_time::ptime ls_time(d3, t3);
-            if (utc_time >= ls_time)
-                {
-                    // We subtract the leap second when going from gpst to utc
-                    leap_second = fabs(GLONASS_LEAP_SECONDS[i][6]);
-                    break;
-                }
-        }
-
-    return leap_second;
->>>>>>> e7f34752
 }
 
 
