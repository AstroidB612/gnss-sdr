--- conflicted
+++ resolved
@@ -229,8 +229,6 @@
     volk_free(bb_signal);
 }
 
-<<<<<<< HEAD
-
 void Correlator::Carrier_rotate_and_DE_volk(int signal_length_samples,
             const gr_complex* input,
             gr_complex *phase_as_complex,
@@ -296,7 +294,8 @@
     volk_free(bb_signal);
     volk_free(subcarrier_wipeoff);
     volk_free(code_wipeoff);
-=======
+}
+
 void Correlator::Carrier_rotate_and_EPL_codeless(int signal_length_samples,
             const gr_complex* input,
             gr_complex *phase_as_complex,
@@ -350,11 +349,11 @@
             const int *P_code_phases,
             const int *L_code_phases,
             const int *VL_code_phases,
-            const int *VE_subcarrier,
-            const int *E_subcarrier,
-            const int *P_subcarrier,
-            const int *L_subcarrier,
-            const int *VL_subcarrier,
+            const gr_complex *VE_subcarrier,
+            const gr_complex *E_subcarrier,
+            const gr_complex *P_subcarrier,
+            const gr_complex *L_subcarrier,
+            const gr_complex *VL_subcarrier,
             gr_complex* VE_out,
             gr_complex* E_out,
             gr_complex* P_out,
@@ -422,5 +421,4 @@
     volk_free(accum_late);
     volk_free(accum_very_late);
 
->>>>>>> d0761e8e
 }