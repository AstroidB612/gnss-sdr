--- conflicted
+++ resolved
@@ -252,14 +252,14 @@
     rem_code_phase_half_chips = d_rem_code_phase_samples * (2*d_code_freq_chips / d_fs_in);
     tcode_half_chips = - rem_code_phase_half_chips;
 
-    early_late_spc_samples = round(d_early_late_spc_chips / code_phase_step_chips);
-    very_early_late_spc_samples = round(d_very_early_late_spc_chips / code_phase_step_chips);
+    early_late_spc_samples = std::round(d_early_late_spc_chips / code_phase_step_chips);
+    very_early_late_spc_samples = std::round(d_very_early_late_spc_chips / code_phase_step_chips);
 
     epl_loop_length_samples = d_current_prn_length_samples + very_early_late_spc_samples * 2;
 
     for (int i = 0; i < epl_loop_length_samples; i++)
         {
-            associated_chip_index = 2 + round(fmod(tcode_half_chips - 2 * d_very_early_late_spc_chips, code_length_half_chips));
+            associated_chip_index = 2 + std::round(std::fmod(tcode_half_chips - 2 * d_very_early_late_spc_chips, code_length_half_chips));
             d_very_early_code[i] = d_ca_code[associated_chip_index];
             tcode_half_chips = tcode_half_chips + code_phase_step_half_chips;
         }
@@ -310,22 +310,10 @@
 int galileo_e1_dll_pll_veml_tracking_cc::general_work (int noutput_items,gr_vector_int &ninput_items,
         gr_vector_const_void_star &input_items, gr_vector_void_star &output_items)
 {
-<<<<<<< HEAD
-	double carr_error_hz = 0.0;
-	double carr_error_filt_hz = 0.0;
-	double code_error_chips = 0.0;
-	double code_error_filt_chips = 0.0;
-
-=======
-	double carr_error_hz;
-	carr_error_hz=0.0;
-	double carr_error_filt_hz;
-	carr_error_filt_hz=0.0;
-	double code_error_chips;
-	code_error_chips=0.0;
-	double code_error_filt_chips;
-	code_error_filt_chips=0.0;
->>>>>>> 8c22e584
+    double carr_error_hz = 0.0;
+    double carr_error_filt_hz = 0.0;
+    double code_error_chips = 0.0;
+    double code_error_filt_chips = 0.0;
 
     if (d_enable_tracking == true)
         {
@@ -338,8 +326,8 @@
                     double acq_trk_shif_correction_samples;
                     int acq_to_trk_delay_samples;
                     acq_to_trk_delay_samples = d_sample_counter - d_acq_sample_stamp;
-                    acq_trk_shif_correction_samples = d_current_prn_length_samples - fmod(static_cast<float>(acq_to_trk_delay_samples), static_cast<float>(d_current_prn_length_samples));
-                    samples_offset = round(d_acq_code_phase_samples + acq_trk_shif_correction_samples);
+                    acq_trk_shif_correction_samples = d_current_prn_length_samples - std::fmod(static_cast<float>(acq_to_trk_delay_samples), static_cast<float>(d_current_prn_length_samples));
+                    samples_offset = std::round(d_acq_code_phase_samples + acq_trk_shif_correction_samples);
                     d_sample_counter = d_sample_counter + samples_offset; //count for the processed samples
                     d_pull_in = false;
                     consume_each(samples_offset); //shift input to perform alignment with local replica
@@ -383,15 +371,11 @@
             d_carrier_doppler_hz = d_acq_carrier_doppler_hz + carr_error_filt_hz;
             // New code Doppler frequency estimation
             d_code_freq_chips = Galileo_E1_CODE_CHIP_RATE_HZ + ((d_carrier_doppler_hz * Galileo_E1_CODE_CHIP_RATE_HZ) / Galileo_E1_FREQ_HZ);
-            //carrier phase accumulator for (K) Doppler estimation
-<<<<<<< HEAD
-            d_acc_carrier_phase_rad -= GPS_TWO_PI * d_carrier_doppler_hz * Galileo_E1_CODE_PERIOD;
-=======
-            d_acc_carrier_phase_rad -= GALILEO_TWO_PI * d_carrier_doppler_hz * d_current_prn_length_samples/static_cast<double>(d_fs_in);
->>>>>>> 8c22e584
+            //carrier phase accumulator for (K) Doppler estimation-
+            d_acc_carrier_phase_rad -= GALILEO_TWO_PI * d_carrier_doppler_hz * static_cast(d_current_prn_length_samples)/static_cast<double>(d_fs_in);
             //remnant carrier phase to prevent overflow in the code NCO
             d_rem_carr_phase_rad = d_rem_carr_phase_rad + GALILEO_TWO_PI * d_carrier_doppler_hz * d_current_prn_length_samples/static_cast<double>(d_fs_in);
-            d_rem_carr_phase_rad = fmod(d_rem_carr_phase_rad, GALILEO_TWO_PI);
+            d_rem_carr_phase_rad = std::fmod(d_rem_carr_phase_rad, GALILEO_TWO_PI);
 
             // ################## DLL ##########################################################
             // DLL discriminator
@@ -415,7 +399,7 @@
             T_prn_seconds = T_chip_seconds * Galileo_E1_B_CODE_LENGTH_CHIPS;
             T_prn_samples = T_prn_seconds * static_cast<double>(d_fs_in);
             K_blk_samples = T_prn_samples + d_rem_code_phase_samples + code_error_filt_secs * static_cast<double>(d_fs_in);
-            d_current_prn_length_samples = round(K_blk_samples); //round to a discrete samples
+            d_current_prn_length_samples = std::round(K_blk_samples); //round to a discrete samples
             //d_rem_code_phase_samples = K_blk_samples - d_current_prn_length_samples; //rounding error < 1 sample
 
             // ####### CN0 ESTIMATION AND LOCK DETECTORS ######
@@ -488,9 +472,9 @@
              */
             // stream to collect cout calls to improve thread safety
             std::stringstream tmp_str_stream;
-            if (floor(d_sample_counter / d_fs_in) != d_last_seg)
+            if (std::floor(d_sample_counter / d_fs_in) != d_last_seg)
                 {
-                    d_last_seg = floor(d_sample_counter / d_fs_in);
+                    d_last_seg = std::floor(d_sample_counter / d_fs_in);
 
                     if (d_channel == 0)
                         {
@@ -513,9 +497,9 @@
     	 */
     	// stream to collect cout calls to improve thread safety
     	std::stringstream tmp_str_stream;
-    	if (floor(d_sample_counter / d_fs_in) != d_last_seg)
+    	if (std::floor(d_sample_counter / d_fs_in) != d_last_seg)
     	{
-    		d_last_seg = floor(d_sample_counter / d_fs_in);
+    		d_last_seg = std::floor(d_sample_counter / d_fs_in);
 
     		if (d_channel == 0)
     		{
@@ -563,7 +547,6 @@
                     // PRN start sample stamp
                     d_dump_file.write(reinterpret_cast<char*>(&d_sample_counter), sizeof(unsigned long int));
                     // accumulated carrier phase
-<<<<<<< HEAD
                     tmp_float = d_acc_carrier_phase_rad;
                     d_dump_file.write(reinterpret_cast<char*>(&tmp_float), sizeof(float));
                     // carrier and code frequency
@@ -585,29 +568,6 @@
                     tmp_float = d_CN0_SNV_dB_Hz;
                     d_dump_file.write(reinterpret_cast<char*>(&tmp_float), sizeof(float));
                     tmp_float = d_carrier_lock_test;
-=======
-                    tmp_float=d_acc_carrier_phase_rad;
-                    d_dump_file.write(reinterpret_cast<char*>(&tmp_float), sizeof(float));
-                    // carrier and code frequency
-                    tmp_float=d_carrier_doppler_hz;
-                    d_dump_file.write(reinterpret_cast<char*>(&tmp_float), sizeof(float));
-                    tmp_float=d_code_freq_chips;
-                    d_dump_file.write(reinterpret_cast<char*>(&tmp_float), sizeof(float));
-                    //PLL commands
-                    tmp_float=carr_error_hz;
-                    d_dump_file.write(reinterpret_cast<char*>(&tmp_float), sizeof(float));
-                    tmp_float=carr_error_filt_hz;
-                    d_dump_file.write(reinterpret_cast<char*>(&tmp_float), sizeof(float));
-                    //DLL commands
-                    tmp_float=code_error_chips;
-                    d_dump_file.write(reinterpret_cast<char*>(&tmp_float), sizeof(float));
-                    tmp_float=code_error_filt_chips;
-                    d_dump_file.write(reinterpret_cast<char*>(&tmp_float), sizeof(float));
-                    // CN0 and carrier lock test
-                    tmp_float=d_CN0_SNV_dB_Hz;
-                    d_dump_file.write(reinterpret_cast<char*>(&tmp_float), sizeof(float));
-                    tmp_float=d_carrier_lock_test;
->>>>>>> 8c22e584
                     d_dump_file.write(reinterpret_cast<char*>(&tmp_float), sizeof(float));
                     // AUX vars (for debug purposes)
                     tmp_float = d_rem_code_phase_samples;
