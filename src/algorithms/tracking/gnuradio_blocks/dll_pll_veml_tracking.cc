/*!
 * \file dll_pll_veml_tracking.cc
 * \brief Implementation of a code DLL + carrier PLL tracking block.
 * \author Javier Arribas, 2018. jarribas(at)cttc.es
 * \author Antonio Ramos, 2018 antonio.ramosdet(at)gmail.com
 *
 * Code DLL + carrier PLL according to the algorithms described in:
 * [1] K.Borre, D.M.Akos, N.Bertelsen, P.Rinder, and S.H.Jensen,
 * A Software-Defined GPS and Galileo Receiver. A Single-Frequency
 * Approach, Birkhauser, 2007
 *
 * -------------------------------------------------------------------------
 *
 * Copyright (C) 2010-2019  (see AUTHORS file for a list of contributors)
 *
 * GNSS-SDR is a software defined Global Navigation
 *          Satellite Systems receiver
 *
 * This file is part of GNSS-SDR.
 *
 * GNSS-SDR is free software: you can redistribute it and/or modify
 * it under the terms of the GNU General Public License as published by
 * the Free Software Foundation, either version 3 of the License, or
 * (at your option) any later version.
 *
 * GNSS-SDR is distributed in the hope that it will be useful,
 * but WITHOUT ANY WARRANTY; without even the implied warranty of
 * MERCHANTABILITY or FITNESS FOR A PARTICULAR PURPOSE.  See the
 * GNU General Public License for more details.
 *
 * You should have received a copy of the GNU General Public License
 * along with GNSS-SDR. If not, see <https://www.gnu.org/licenses/>.
 *
 * -------------------------------------------------------------------------
 */

#include "dll_pll_veml_tracking.h"
#include "Beidou_B1I.h"
#include "Beidou_B3I.h"
#include "GPS_L1_CA.h"
#include "GPS_L2C.h"
#include "GPS_L5.h"
#include "Galileo_E1.h"
#include "Galileo_E5a.h"
#include "MATH_CONSTANTS.h"
#include "beidou_b1i_signal_processing.h"
#include "beidou_b3i_signal_processing.h"
#include "galileo_e1_signal_processing.h"
#include "galileo_e5_signal_processing.h"
#include "gnss_sdr_create_directory.h"
#include "gnss_synchro.h"
#include "gps_l2c_signal.h"
#include "gps_l5_signal.h"
#include "gps_sdr_signal_processing.h"
#include "lock_detectors.h"
#include "tracking_discriminators.h"
#include <glog/logging.h>
#include <gnuradio/io_signature.h>   // for io_signature
#include <gnuradio/thread/thread.h>  // for scoped_lock
#include <gsl/gsl>
#include <matio.h>          // for Mat_VarCreate
#include <pmt/pmt_sugar.h>  // for mp
#include <volk_gnsssdr/volk_gnsssdr.h>
#include <algorithm>  // for fill_n
#include <array>
#include <cmath>      // for fmod, round, floor
#include <exception>  // for exception
#include <iostream>   // for cout, cerr
#include <map>
#include <numeric>
#include <vector>

#if HAS_STD_FILESYSTEM
#if HAS_STD_FILESYSTEM_EXPERIMENTAL
#include <experimental/filesystem>
namespace fs = std::experimental::filesystem;
#else
#include <filesystem>
namespace fs = std::filesystem;
#endif
#else
#include <boost/filesystem/path.hpp>
namespace fs = boost::filesystem;
#endif


dll_pll_veml_tracking_sptr dll_pll_veml_make_tracking(const Dll_Pll_Conf &conf_)
{
    return dll_pll_veml_tracking_sptr(new dll_pll_veml_tracking(conf_));
}


dll_pll_veml_tracking::dll_pll_veml_tracking(const Dll_Pll_Conf &conf_) : gr::block("dll_pll_veml_tracking", gr::io_signature::make(1, 1, sizeof(gr_complex)),
                                                                              gr::io_signature::make(1, 1, sizeof(Gnss_Synchro)))
{
    // prevent telemetry symbols accumulation in output buffers
    this->set_max_noutput_items(1);
    trk_parameters = conf_;
    // Telemetry bit synchronization message port input
    this->message_port_register_out(pmt::mp("events"));
    this->set_relative_rate(1.0 / static_cast<double>(trk_parameters.vector_length));

    // Telemetry message port input
    this->message_port_register_in(pmt::mp("telemetry_to_trk"));
    this->set_msg_handler(pmt::mp("telemetry_to_trk"), boost::bind(&dll_pll_veml_tracking::msg_handler_telemetry_to_trk, this, _1));

    // initialize internal vars
    d_dll_filt_history.set_capacity(1000);
    d_veml = false;
    d_cloop = true;
    d_pull_in_transitory = true;
    d_code_chip_rate = 0.0;
    d_secondary_code_length = 0U;
    d_secondary_code_string = nullptr;
    d_data_secondary_code_length = 0U;
    d_data_secondary_code_string = nullptr;
    d_preamble_length_symbols = 0;
    interchange_iq = false;
    signal_type = std::string(trk_parameters.signal);

    std::map<std::string, std::string> map_signal_pretty_name;
    map_signal_pretty_name["1C"] = "L1 C/A";
    map_signal_pretty_name["1B"] = "E1";
    map_signal_pretty_name["1G"] = "L1 C/A";
    map_signal_pretty_name["2S"] = "L2C";
    map_signal_pretty_name["2G"] = "L2 C/A";
    map_signal_pretty_name["5X"] = "E5a";
    map_signal_pretty_name["L5"] = "L5";
    map_signal_pretty_name["B1"] = "B1I";
    map_signal_pretty_name["B3"] = "B3I";

    signal_pretty_name = map_signal_pretty_name[signal_type];

    d_early_late_slope = 1.0;  // Correlator slope in units of per chip

    if (trk_parameters.system == 'G')
        {
            systemName = "GPS";
            if (signal_type == "1C")
                {
                    d_signal_carrier_freq = GPS_L1_FREQ_HZ;
                    d_code_period = GPS_L1_CA_CODE_PERIOD_S;
                    d_code_chip_rate = GPS_L1_CA_CODE_RATE_CPS;
                    d_correlation_length_ms = 1;
                    d_code_samples_per_chip = 1;
                    d_code_length_chips = static_cast<uint32_t>(GPS_L1_CA_CODE_LENGTH_CHIPS);
                    // GPS L1 C/A does not have pilot component nor secondary code
                    d_secondary = false;
                    trk_parameters.track_pilot = false;
                    trk_parameters.slope = 1.0;
                    trk_parameters.spc = trk_parameters.early_late_space_chips;
                    // symbol integration: 20 trk symbols (20 ms) = 1 tlm bit
                    // set the preamble in the secondary code acquisition to obtain tlm symbol synchronization
                    d_secondary_code_length = static_cast<uint32_t>(GPS_CA_PREAMBLE_LENGTH_SYMBOLS);
                    d_secondary_code_string = const_cast<std::string *>(&GPS_CA_PREAMBLE_SYMBOLS_STR);
                    d_symbols_per_bit = GPS_CA_TELEMETRY_SYMBOLS_PER_BIT;
                }
            else if (signal_type == "2S")
                {
                    d_signal_carrier_freq = GPS_L2_FREQ_HZ;
                    d_code_period = GPS_L2_M_PERIOD_S;
                    d_code_chip_rate = GPS_L2_M_CODE_RATE_CPS;
                    d_code_length_chips = static_cast<uint32_t>(GPS_L2_M_CODE_LENGTH_CHIPS);
                    // GPS L2C has 1 trk symbol (20 ms) per tlm bit, no symbol integration required
                    d_symbols_per_bit = GPS_L2_SAMPLES_PER_SYMBOL;
                    d_correlation_length_ms = 20;
                    d_code_samples_per_chip = 1;
                    // GPS L2 does not have pilot component nor secondary code
                    d_secondary = false;
                    trk_parameters.track_pilot = false;
<<<<<<< HEAD
                    trk_parameters.slope = 1.0;
                    trk_parameters.spc = trk_parameters.early_late_space_chips;
=======
                    interchange_iq = false;
                    d_early_late_slope = 2.0;  // Correlation value drops to zero in 1/2 a chip
>>>>>>> 5aca61fd
                }
            else if (signal_type == "L5")
                {
                    d_signal_carrier_freq = GPS_L5_FREQ_HZ;
                    d_code_period = GPS_L5I_PERIOD_S;
                    d_code_chip_rate = GPS_L5I_CODE_RATE_CPS;
                    // symbol integration: 10 trk symbols (10 ms) = 1 tlm bit
                    d_symbols_per_bit = GPS_L5_SAMPLES_PER_SYMBOL;
                    d_correlation_length_ms = 1;
                    d_code_samples_per_chip = 1;
                    d_code_length_chips = static_cast<uint32_t>(GPS_L5I_CODE_LENGTH_CHIPS);
                    d_secondary = true;
                    trk_parameters.slope = 1.0;
                    trk_parameters.spc = trk_parameters.early_late_space_chips;
                    if (trk_parameters.track_pilot)
                        {
                            // synchronize pilot secondary code
                            d_secondary_code_length = static_cast<uint32_t>(GPS_L5Q_NH_CODE_LENGTH);
                            d_secondary_code_string = const_cast<std::string *>(&GPS_L5Q_NH_CODE_STR);
                            // remove data secondary code
                            // remove Neuman-Hofman Code (see IS-GPS-705D)
                            d_data_secondary_code_length = static_cast<uint32_t>(GPS_L5I_NH_CODE_LENGTH);
                            d_data_secondary_code_string = const_cast<std::string *>(&GPS_L5I_NH_CODE_STR);
                            signal_pretty_name = signal_pretty_name + "Q";
                        }
                    else
                        {
                            // synchronize and remove data secondary code
                            // remove Neuman-Hofman Code (see IS-GPS-705D)
                            d_secondary_code_length = static_cast<uint32_t>(GPS_L5I_NH_CODE_LENGTH);
                            d_secondary_code_string = const_cast<std::string *>(&GPS_L5I_NH_CODE_STR);
                            signal_pretty_name = signal_pretty_name + "I";
                            interchange_iq = true;
                        }
                }
            else
                {
                    LOG(WARNING) << "Invalid Signal argument when instantiating tracking blocks";
                    std::cerr << "Invalid Signal argument when instantiating tracking blocks" << std::endl;
                    d_correlation_length_ms = 1;
                    d_secondary = false;
                    d_signal_carrier_freq = 0.0;
                    d_code_period = 0.0;
                    d_code_length_chips = 0U;
                    d_code_samples_per_chip = 0U;
                    d_symbols_per_bit = 0;
                }
        }
    else if (trk_parameters.system == 'E')
        {
            systemName = "Galileo";
            if (signal_type == "1B")
                {
                    d_signal_carrier_freq = GALILEO_E1_FREQ_HZ;
                    d_code_period = GALILEO_E1_CODE_PERIOD_S;
                    d_code_chip_rate = GALILEO_E1_CODE_CHIP_RATE_CPS;
                    d_code_length_chips = static_cast<uint32_t>(GALILEO_E1_B_CODE_LENGTH_CHIPS);
                    // Galileo E1b has 1 trk symbol (4 ms) per tlm bit, no symbol integration required
                    d_symbols_per_bit = 1;
                    d_correlation_length_ms = 4;
                    d_code_samples_per_chip = 2;  // CBOC disabled: 2 samples per chip. CBOC enabled: 12 samples per chip
                    d_early_late_slope = 3.0;     // BOC(1,1) slope near origin
                    d_veml = true;
                    trk_parameters.slope = 3.0;
                    trk_parameters.spc = trk_parameters.early_late_space_chips;
                    if (trk_parameters.track_pilot)
                        {
                            d_secondary = true;
                            d_secondary_code_length = static_cast<uint32_t>(GALILEO_E1_C_SECONDARY_CODE_LENGTH);
                            d_secondary_code_string = const_cast<std::string *>(&GALILEO_E1_C_SECONDARY_CODE);
                            signal_pretty_name = signal_pretty_name + "C";
                        }
                    else
                        {
                            d_secondary = false;
                            signal_pretty_name = signal_pretty_name + "B";
                        }
                    // Note that E1-B and E1-C are in anti-phase, NOT IN QUADRATURE. See Galileo ICD.
                }
            else if (signal_type == "5X")
                {
                    d_signal_carrier_freq = GALILEO_E5A_FREQ_HZ;
                    d_code_period = GALILEO_E5A_CODE_PERIOD_S;
                    d_code_chip_rate = GALILEO_E5A_CODE_CHIP_RATE_CPS;
                    d_symbols_per_bit = 20;
                    d_correlation_length_ms = 1;
                    d_code_samples_per_chip = 1;
                    d_code_length_chips = static_cast<uint32_t>(GALILEO_E5A_CODE_LENGTH_CHIPS);
                    d_secondary = true;
                    trk_parameters.slope = 1.0;
                    trk_parameters.spc = trk_parameters.early_late_space_chips;
                    if (trk_parameters.track_pilot)
                        {
                            // synchronize pilot secondary code
                            d_secondary_code_length = static_cast<uint32_t>(GALILEO_E5A_Q_SECONDARY_CODE_LENGTH);
                            signal_pretty_name = signal_pretty_name + "Q";
                            // remove data secondary code
                            d_data_secondary_code_length = static_cast<uint32_t>(GALILEO_E5A_I_SECONDARY_CODE_LENGTH);
                            d_data_secondary_code_string = const_cast<std::string *>(&GALILEO_E5A_I_SECONDARY_CODE);
                        }
                    else
                        {
                            // synchronize and remove data secondary code
                            d_secondary_code_length = static_cast<uint32_t>(GALILEO_E5A_I_SECONDARY_CODE_LENGTH);
                            d_secondary_code_string = const_cast<std::string *>(&GALILEO_E5A_I_SECONDARY_CODE);
                            signal_pretty_name = signal_pretty_name + "I";
                            interchange_iq = true;
                        }
                }
            else
                {
                    LOG(WARNING) << "Invalid Signal argument when instantiating tracking blocks";
                    std::cout << "Invalid Signal argument when instantiating tracking blocks" << std::endl;
                    d_correlation_length_ms = 1;
                    d_secondary = false;
                    d_signal_carrier_freq = 0.0;
                    d_code_period = 0.0;
                    d_code_length_chips = 0U;
                    d_code_samples_per_chip = 0U;
                    d_symbols_per_bit = 0;
                }
        }
    else if (trk_parameters.system == 'C')
        {
            systemName = "Beidou";
            if (signal_type == "B1")
                {
                    // GEO Satellites use different secondary code
                    d_signal_carrier_freq = BEIDOU_B1I_FREQ_HZ;
                    d_code_period = BEIDOU_B1I_CODE_PERIOD_S;
                    d_code_chip_rate = BEIDOU_B1I_CODE_RATE_CPS;
                    d_code_length_chips = static_cast<uint32_t>(BEIDOU_B1I_CODE_LENGTH_CHIPS);
                    d_symbols_per_bit = BEIDOU_B1I_TELEMETRY_SYMBOLS_PER_BIT;  // todo: enable after fixing beidou symbol synchronization
                    d_correlation_length_ms = 1;
                    d_code_samples_per_chip = 1;
                    d_secondary = true;
                    trk_parameters.track_pilot = false;
                    trk_parameters.slope = 1.0;
                    trk_parameters.spc = trk_parameters.early_late_space_chips;
                    // synchronize and remove data secondary code
                    d_secondary_code_length = static_cast<uint32_t>(BEIDOU_B1I_SECONDARY_CODE_LENGTH);
                    d_secondary_code_string = const_cast<std::string *>(&BEIDOU_B1I_SECONDARY_CODE_STR);
                    d_data_secondary_code_length = static_cast<uint32_t>(BEIDOU_B1I_SECONDARY_CODE_LENGTH);
                    d_data_secondary_code_string = const_cast<std::string *>(&BEIDOU_B1I_SECONDARY_CODE_STR);
                }
            else if (signal_type == "B3")
                {
                    // GEO Satellites use different secondary code
                    d_signal_carrier_freq = BEIDOU_B3I_FREQ_HZ;
                    d_code_period = BEIDOU_B3I_CODE_PERIOD_S;
                    d_code_chip_rate = BEIDOU_B3I_CODE_RATE_CPS;
                    d_code_length_chips = static_cast<uint32_t>(BEIDOU_B3I_CODE_LENGTH_CHIPS);
                    d_symbols_per_bit = BEIDOU_B3I_TELEMETRY_SYMBOLS_PER_BIT;  // todo: enable after fixing beidou symbol synchronization
                    d_correlation_length_ms = 1;
                    d_code_samples_per_chip = 1;
                    d_secondary = false;
                    trk_parameters.track_pilot = false;
                    trk_parameters.slope = 1.0;
                    trk_parameters.spc = trk_parameters.early_late_space_chips;
                    d_secondary_code_length = static_cast<uint32_t>(BEIDOU_B3I_SECONDARY_CODE_LENGTH);
                    d_secondary_code_string = const_cast<std::string *>(&BEIDOU_B3I_SECONDARY_CODE_STR);
                    d_data_secondary_code_length = static_cast<uint32_t>(BEIDOU_B3I_SECONDARY_CODE_LENGTH);
                    d_data_secondary_code_string = const_cast<std::string *>(&BEIDOU_B3I_SECONDARY_CODE_STR);
                }
            else
                {
                    LOG(WARNING) << "Invalid Signal argument when instantiating tracking blocks";
                    std::cout << "Invalid Signal argument when instantiating tracking blocks" << std::endl;
                    d_correlation_length_ms = 1;
                    d_secondary = false;
                    d_signal_carrier_freq = 0.0;
                    d_code_period = 0.0;
                    d_code_length_chips = 0;
                    d_code_samples_per_chip = 0;
                    d_symbols_per_bit = 0;
                }
        }
    else
        {
            LOG(WARNING) << "Invalid System argument when instantiating tracking blocks";
            std::cerr << "Invalid System argument when instantiating tracking blocks" << std::endl;
            d_correlation_length_ms = 1;
            d_secondary = false;
            d_signal_carrier_freq = 0.0;
            d_code_period = 0.0;
            d_code_length_chips = 0U;
            d_code_samples_per_chip = 0U;
            d_symbols_per_bit = 0;
        }
    T_chip_seconds = 0.0;
    T_prn_seconds = 0.0;
    T_prn_samples = 0.0;
    K_blk_samples = 0.0;

    // Initialize tracking  ==========================================
    d_carrier_loop_filter.set_params(trk_parameters.fll_bw_hz, trk_parameters.pll_bw_hz, trk_parameters.pll_filter_order);
    d_carrier_loop_filter.set_params(trk_parameters.fll_bw_hz, trk_parameters.pll_bw_hz, trk_parameters.pll_filter_order);

    // Initialization of local code replica
    // Get space for a vector with the sinboc(1,1) replica sampled 2x/chip
    d_tracking_code.resize(2 * d_code_length_chips, 0.0);
    // correlator outputs (scalar)
    if (d_veml)
        {
            // Very-Early, Early, Prompt, Late, Very-Late
            d_n_correlator_taps = 5;
        }
    else
        {
            // Early, Prompt, Late
            d_n_correlator_taps = 3;
        }

    d_correlator_outs.reserve(d_n_correlator_taps);
    d_local_code_shift_chips.reserve(d_n_correlator_taps);
    // map memory pointers of correlator outputs
    if (d_veml)
        {
            d_Very_Early = &d_correlator_outs[0];
            d_Early = &d_correlator_outs[1];
            d_Prompt = &d_correlator_outs[2];
            d_Late = &d_correlator_outs[3];
            d_Very_Late = &d_correlator_outs[4];
            d_local_code_shift_chips[0] = -trk_parameters.very_early_late_space_chips * static_cast<float>(d_code_samples_per_chip);
            d_local_code_shift_chips[1] = -trk_parameters.early_late_space_chips * static_cast<float>(d_code_samples_per_chip);
            d_local_code_shift_chips[2] = 0.0;
            d_local_code_shift_chips[3] = trk_parameters.early_late_space_chips * static_cast<float>(d_code_samples_per_chip);
            d_local_code_shift_chips[4] = trk_parameters.very_early_late_space_chips * static_cast<float>(d_code_samples_per_chip);
            d_prompt_data_shift = &d_local_code_shift_chips[2];
        }
    else
        {
            d_Very_Early = nullptr;
            d_Early = &d_correlator_outs[0];
            d_Prompt = &d_correlator_outs[1];
            d_Late = &d_correlator_outs[2];
            d_Very_Late = nullptr;
            d_local_code_shift_chips[0] = -trk_parameters.early_late_space_chips * static_cast<float>(d_code_samples_per_chip);
            d_local_code_shift_chips[1] = 0.0;
            d_local_code_shift_chips[2] = trk_parameters.early_late_space_chips * static_cast<float>(d_code_samples_per_chip);
            d_prompt_data_shift = &d_local_code_shift_chips[1];
        }

    multicorrelator_cpu.init(2 * trk_parameters.vector_length, d_n_correlator_taps);

    if (trk_parameters.extend_correlation_symbols > 1)
        {
            d_enable_extended_integration = true;
        }
    else
        {
            d_enable_extended_integration = false;
            trk_parameters.extend_correlation_symbols = 1;
        }

    // Enable Data component prompt correlator (slave to Pilot prompt) if tracking uses Pilot signal
    if (trk_parameters.track_pilot)
        {
            // Extra correlator for the data component
            correlator_data_cpu.init(2 * trk_parameters.vector_length, 1);
            correlator_data_cpu.set_high_dynamics_resampler(trk_parameters.high_dyn);
            d_data_code.resize(2 * d_code_length_chips, 0.0);
        }

    // --- Initializations ---
    d_Prompt_circular_buffer.set_capacity(d_secondary_code_length);
    multicorrelator_cpu.set_high_dynamics_resampler(trk_parameters.high_dyn);
    // Initial code frequency basis of NCO
    d_code_freq_chips = d_code_chip_rate;
    // Residual code phase (in chips)
    d_rem_code_phase_samples = 0.0;
    // Residual carrier phase
    d_rem_carr_phase_rad = 0.0;

    // sample synchronization
    d_sample_counter = 0ULL;
    d_acq_sample_stamp = 0ULL;

    d_current_prn_length_samples = static_cast<int32_t>(trk_parameters.vector_length);
    d_current_correlation_time_s = 0.0;

    // CN0 estimation and lock detector buffers
    d_cn0_estimation_counter = 0;
    d_Prompt_buffer.reserve(trk_parameters.cn0_samples);
    d_carrier_lock_test = 1.0;
    d_CN0_SNV_dB_Hz = 0.0;
    d_carrier_lock_fail_counter = 0;
    d_code_lock_fail_counter = 0;
    d_carrier_lock_threshold = trk_parameters.carrier_lock_th;
    d_Prompt_Data.reserve(1);
    d_cn0_smoother = Exponential_Smoother();
    d_cn0_smoother.set_alpha(trk_parameters.cn0_smoother_alpha);

    if (d_code_period > 0.0)
        {
            d_cn0_smoother.set_samples_for_initialization(trk_parameters.cn0_smoother_samples / static_cast<int>(d_code_period * 1000.0));
        }

    d_carrier_lock_test_smoother = Exponential_Smoother();
    d_carrier_lock_test_smoother.set_alpha(trk_parameters.carrier_lock_test_smoother_alpha);
    d_carrier_lock_test_smoother.set_min_value(-1.0);
    d_carrier_lock_test_smoother.set_offset(0.0);
    d_carrier_lock_test_smoother.set_samples_for_initialization(trk_parameters.carrier_lock_test_smoother_samples);

    d_acquisition_gnss_synchro = nullptr;
    d_channel = 0;
    d_acq_code_phase_samples = 0.0;
    d_acq_carrier_doppler_hz = 0.0;
    d_carrier_doppler_hz = 0.0;
    d_acc_carrier_phase_rad = 0.0;

    d_extend_correlation_symbols_count = 0;
    d_code_phase_step_chips = 0.0;
    d_code_phase_rate_step_chips = 0.0;
    d_carrier_phase_step_rad = 0.0;
    d_carrier_phase_rate_step_rad = 0.0;
    d_rem_code_phase_chips = 0.0;
    d_state = 0;  // initial state: standby
    clear_tracking_vars();
    if (trk_parameters.smoother_length > 0)
        {
            d_carr_ph_history.set_capacity(trk_parameters.smoother_length * 2);
            d_code_ph_history.set_capacity(trk_parameters.smoother_length * 2);
        }
    else
        {
            d_carr_ph_history.set_capacity(1);
            d_code_ph_history.set_capacity(1);
        }

    d_dump = trk_parameters.dump;
    d_dump_mat = trk_parameters.dump_mat and d_dump;
    if (d_dump)
        {
            d_dump_filename = trk_parameters.dump_filename;
            std::string dump_path;
            // Get path
            if (d_dump_filename.find_last_of('/') != std::string::npos)
                {
                    std::string dump_filename_ = d_dump_filename.substr(d_dump_filename.find_last_of('/') + 1);
                    dump_path = d_dump_filename.substr(0, d_dump_filename.find_last_of('/'));
                    d_dump_filename = dump_filename_;
                }
            else
                {
                    dump_path = std::string(".");
                }
            if (d_dump_filename.empty())
                {
                    d_dump_filename = "trk_channel_";
                }
            // remove extension if any
            if (d_dump_filename.substr(1).find_last_of('.') != std::string::npos)
                {
                    d_dump_filename = d_dump_filename.substr(0, d_dump_filename.find_last_of('.'));
                }

            d_dump_filename = dump_path + fs::path::preferred_separator + d_dump_filename;
            // create directory
            if (!gnss_sdr_create_directory(dump_path))
                {
                    std::cerr << "GNSS-SDR cannot create dump files for the tracking block. Wrong permissions?" << std::endl;
                    d_dump = false;
                }
        }
    d_corrected_doppler = false;
}


void dll_pll_veml_tracking::forecast(int noutput_items,
    gr_vector_int &ninput_items_required)
{
    if (noutput_items != 0)
        {
            ninput_items_required[0] = static_cast<int32_t>(trk_parameters.vector_length) * 2;
        }
}


void dll_pll_veml_tracking::msg_handler_telemetry_to_trk(const pmt::pmt_t &msg)
{
    try
        {
            if (pmt::any_ref(msg).type() == typeid(int))
                {
                    int tlm_event;
                    tlm_event = boost::any_cast<int>(pmt::any_ref(msg));

                    if (tlm_event == 1)
                        {
                            DLOG(INFO) << "Telemetry fault received in ch " << this->d_channel;
                            gr::thread::scoped_lock lock(d_setlock);
                            d_carrier_lock_fail_counter = 200000;  // force loss-of-lock condition
                        }
                }
        }
    catch (boost::bad_any_cast &e)
        {
            LOG(WARNING) << "msg_handler_telemetry_to_trk Bad any cast!";
        }
}

void dll_pll_veml_tracking::update_correlator_spacing(float early_late_space_chips, float very_early_late_space_chips)
{
    d_early_late_space = early_late_space_chips;
    d_very_early_late_space = very_early_late_space_chips;

    if (trk_parameters.system == 'E')
        {
            if (signal_type == "1B")
                {
                    if (early_late_space_chips < 1.0 / 3.0)
                        {
                            d_early_late_slope = 3;
                        }
                    else if (early_late_space_chips < 0.5)
                        {
                            d_early_late_slope = -3;
                        }
                    else
                        {
                            d_early_late_slope = 1;
                        }
                }
        }

    if (d_veml)
        {
            d_local_code_shift_chips[0] = very_early_late_space_chips * static_cast<float>(d_code_samples_per_chip);
            d_local_code_shift_chips[1] = early_late_space_chips * static_cast<float>(d_code_samples_per_chip);
            d_local_code_shift_chips[3] = -early_late_space_chips * static_cast<float>(d_code_samples_per_chip);
            d_local_code_shift_chips[4] = -very_early_late_space_chips * static_cast<float>(d_code_samples_per_chip);
        }
    else
        {
            d_local_code_shift_chips[0] = early_late_space_chips * static_cast<float>(d_code_samples_per_chip);
            d_local_code_shift_chips[2] = -early_late_space_chips * static_cast<float>(d_code_samples_per_chip);
        }
}

void dll_pll_veml_tracking::start_tracking()
{
    gr::thread::scoped_lock l(d_setlock);
    // correct the code phase according to the delay between acq and trk
    d_acq_code_phase_samples = d_acquisition_gnss_synchro->Acq_delay_samples;
    d_acq_carrier_doppler_hz = d_acquisition_gnss_synchro->Acq_doppler_hz;
    d_acq_sample_stamp = d_acquisition_gnss_synchro->Acq_samplestamp_samples;

    d_carrier_doppler_hz = d_acq_carrier_doppler_hz;
    d_carrier_phase_step_rad = PI_2 * d_carrier_doppler_hz / trk_parameters.fs_in;
    d_carrier_phase_rate_step_rad = 0.0;
    d_code_freq_chips = d_code_chip_rate + d_carrier_doppler_hz * d_code_chip_rate / d_signal_carrier_freq;
    d_carr_ph_history.clear();
    d_code_ph_history.clear();
    std::array<char, 3> Signal_{};
    Signal_[0] = d_acquisition_gnss_synchro->Signal[0];
    Signal_[1] = d_acquisition_gnss_synchro->Signal[1];
    Signal_[2] = d_acquisition_gnss_synchro->Signal[2];
    // DLL/PLL filter initialization
    d_rem_code_phase_chips = d_acq_code_phase_samples * d_code_freq_chips / trk_parameters.fs_in;

    int64_t samples_since_acq = static_cast<int64_t>(d_sample_counter) -
                                static_cast<int64_t>(d_acq_sample_stamp);
    LOG(INFO) << "Number of samples between Acquisition and Tracking = " << samples_since_acq << " ( " << static_cast<double>(samples_since_acq) / trk_parameters.fs_in << " s)";
    LOG(INFO) << "PULL-IN Doppler [Hz] = " << d_carrier_doppler_hz
              << ". PULL-IN Code Phase [samples] = " << d_acq_code_phase_samples;

    propagate_signal_parameters(samples_since_acq);
    update_tracking_vars();
    //LOG(INFO) << "After propagation:  Code Phase [samples] = " << d_rem_code_phase_samples;

    if (systemName == "GPS" and signal_type == "1C")
        {
            gps_l1_ca_code_gen_float(d_tracking_code, d_acquisition_gnss_synchro->PRN, 0);
        }
    else if (systemName == "GPS" and signal_type == "2S")
        {
            gps_l2c_m_code_gen_float(d_tracking_code, d_acquisition_gnss_synchro->PRN);
        }
    else if (systemName == "GPS" and signal_type == "L5")
        {
            if (trk_parameters.track_pilot)
                {
                    gps_l5q_code_gen_float(d_tracking_code, d_acquisition_gnss_synchro->PRN);
                    gps_l5i_code_gen_float(d_data_code, d_acquisition_gnss_synchro->PRN);
                    d_Prompt_Data[0] = gr_complex(0.0, 0.0);
                    correlator_data_cpu.set_local_code_and_taps(d_code_length_chips, d_data_code.data(), d_prompt_data_shift);
                }
            else
                {
                    gps_l5i_code_gen_float(d_tracking_code, d_acquisition_gnss_synchro->PRN);
                }
        }
    else if (systemName == "Galileo" and signal_type == "1B")
        {
            if (trk_parameters.track_pilot)
                {
                    std::array<char, 3> pilot_signal = {{'1', 'C', '\0'}};
                    galileo_e1_code_gen_sinboc11_float(d_tracking_code, pilot_signal, d_acquisition_gnss_synchro->PRN);
                    galileo_e1_code_gen_sinboc11_float(d_data_code, Signal_, d_acquisition_gnss_synchro->PRN);
                    d_Prompt_Data[0] = gr_complex(0.0, 0.0);
                    correlator_data_cpu.set_local_code_and_taps(d_code_samples_per_chip * d_code_length_chips, d_data_code.data(), d_prompt_data_shift);
                }
            else
                {
                    galileo_e1_code_gen_sinboc11_float(d_tracking_code, Signal_, d_acquisition_gnss_synchro->PRN);
                }
        }
    else if (systemName == "Galileo" and signal_type == "5X")
        {
            volk_gnsssdr::vector<gr_complex> aux_code(d_code_length_chips);
            std::array<char, 3> signal_type_ = {{'5', 'X', '\0'}};
            galileo_e5_a_code_gen_complex_primary(aux_code, d_acquisition_gnss_synchro->PRN, signal_type_);
            if (trk_parameters.track_pilot)
                {
                    d_secondary_code_string = const_cast<std::string *>(&GALILEO_E5A_Q_SECONDARY_CODE[d_acquisition_gnss_synchro->PRN - 1]);
                    for (uint32_t i = 0; i < d_code_length_chips; i++)
                        {
                            d_tracking_code[i] = aux_code[i].imag();
                            d_data_code[i] = aux_code[i].real();  // the same because it is generated the full signal (E5aI + E5aQ)
                        }
                    d_Prompt_Data[0] = gr_complex(0.0, 0.0);
                    correlator_data_cpu.set_local_code_and_taps(d_code_length_chips, d_data_code.data(), d_prompt_data_shift);
                }
            else
                {
                    for (uint32_t i = 0; i < d_code_length_chips; i++)
                        {
                            d_tracking_code[i] = aux_code[i].real();
                        }
                }
        }
    else if (systemName == "Beidou" and signal_type == "B1")
        {
            beidou_b1i_code_gen_float(d_tracking_code, d_acquisition_gnss_synchro->PRN, 0);
            // GEO Satellites use different secondary code
            if (d_acquisition_gnss_synchro->PRN > 0 and d_acquisition_gnss_synchro->PRN < 6)
                {
                    d_symbols_per_bit = BEIDOU_B1I_GEO_TELEMETRY_SYMBOLS_PER_BIT;  // todo: enable after fixing beidou symbol synchronization
                    d_correlation_length_ms = 1;
                    d_code_samples_per_chip = 1;
                    d_secondary = false;
                    trk_parameters.track_pilot = false;
                    // set the preamble in the secondary code acquisition
                    d_secondary_code_length = static_cast<uint32_t>(BEIDOU_B1I_GEO_PREAMBLE_LENGTH_SYMBOLS);
                    d_secondary_code_string = const_cast<std::string *>(&BEIDOU_B1I_GEO_PREAMBLE_SYMBOLS_STR);
                    d_data_secondary_code_length = 0;
                    d_Prompt_circular_buffer.set_capacity(d_secondary_code_length);
                }
            else
                {
                    d_symbols_per_bit = BEIDOU_B1I_TELEMETRY_SYMBOLS_PER_BIT;  // todo: enable after fixing beidou symbol synchronization
                    d_correlation_length_ms = 1;
                    d_code_samples_per_chip = 1;
                    d_secondary = true;
                    trk_parameters.track_pilot = false;
                    // synchronize and remove data secondary code
                    d_secondary_code_length = static_cast<uint32_t>(BEIDOU_B1I_SECONDARY_CODE_LENGTH);
                    d_secondary_code_string = const_cast<std::string *>(&BEIDOU_B1I_SECONDARY_CODE_STR);
                    d_data_secondary_code_length = static_cast<uint32_t>(BEIDOU_B1I_SECONDARY_CODE_LENGTH);
                    d_data_secondary_code_string = const_cast<std::string *>(&BEIDOU_B1I_SECONDARY_CODE_STR);
                    d_Prompt_circular_buffer.set_capacity(d_secondary_code_length);
                }
        }

    else if (systemName == "Beidou" and signal_type == "B3")
        {
            beidou_b3i_code_gen_float(d_tracking_code, d_acquisition_gnss_synchro->PRN, 0);
            // Update secondary code settings for geo satellites
            if (d_acquisition_gnss_synchro->PRN > 0 and d_acquisition_gnss_synchro->PRN < 6)
                {
                    d_symbols_per_bit = BEIDOU_B3I_GEO_TELEMETRY_SYMBOLS_PER_BIT;  // todo: enable after fixing beidou symbol synchronization
                    d_correlation_length_ms = 1;
                    d_code_samples_per_chip = 1;
                    d_secondary = false;
                    trk_parameters.track_pilot = false;
                    // set the preamble in the secondary code acquisition
                    d_secondary_code_length = static_cast<uint32_t>(BEIDOU_B3I_GEO_PREAMBLE_LENGTH_SYMBOLS);
                    d_secondary_code_string = const_cast<std::string *>(&BEIDOU_B3I_GEO_PREAMBLE_SYMBOLS_STR);
                    d_data_secondary_code_length = 0;
                    d_Prompt_circular_buffer.set_capacity(d_secondary_code_length);
                }
            else
                {
                    d_symbols_per_bit = BEIDOU_B3I_TELEMETRY_SYMBOLS_PER_BIT;  // todo: enable after fixing beidou symbol synchronization
                    d_correlation_length_ms = 1;
                    d_code_samples_per_chip = 1;
                    d_secondary = true;
                    trk_parameters.track_pilot = false;
                    // synchronize and remove data secondary code
                    d_secondary_code_length = static_cast<uint32_t>(BEIDOU_B3I_SECONDARY_CODE_LENGTH);
                    d_secondary_code_string = const_cast<std::string *>(&BEIDOU_B3I_SECONDARY_CODE_STR);
                    d_data_secondary_code_length = static_cast<uint32_t>(BEIDOU_B3I_SECONDARY_CODE_LENGTH);
                    d_data_secondary_code_string = const_cast<std::string *>(&BEIDOU_B3I_SECONDARY_CODE_STR);
                    d_Prompt_circular_buffer.set_capacity(d_secondary_code_length);
                }
        }

    update_correlator_spacing(trk_parameters.early_late_space_chips,
        trk_parameters.very_early_late_space_chips);


    multicorrelator_cpu.set_local_code_and_taps(d_code_samples_per_chip * d_code_length_chips, d_tracking_code.data(), d_local_code_shift_chips.data());
    std::fill_n(d_correlator_outs.begin(), d_n_correlator_taps, gr_complex(0.0, 0.0));

    d_carrier_lock_fail_counter = 0;
    d_code_lock_fail_counter = 0;
    d_rem_carr_phase_rad = 0.0;
    d_acc_carrier_phase_rad = 0.0;
    d_cn0_estimation_counter = 0;
    d_carrier_lock_test = 1.0;
    d_CN0_SNV_dB_Hz = 0.0;

    // DLL/PLL filter initialization
    d_carrier_loop_filter.set_params(trk_parameters.fll_bw_hz, trk_parameters.pll_bw_hz, trk_parameters.pll_filter_order);
    d_carrier_loop_filter.initialize(d_carrier_doppler_hz);  // initialize the carrier filter

    d_current_correlation_time_s = d_code_period;

    // Initialize tracking  ==========================================
    d_carrier_loop_filter.set_params(trk_parameters.fll_bw_hz, trk_parameters.pll_bw_hz, trk_parameters.pll_filter_order);
    d_code_loop_filter.set_order(trk_parameters.dll_filter_order);
    d_code_loop_filter.set_noise_bandwidth(trk_parameters.dll_bw_hz);
    d_code_loop_filter.set_update_interval(d_code_period);
    // DLL/PLL filter initialization
    d_carrier_loop_filter.initialize(static_cast<float>(d_acq_carrier_doppler_hz));  // initialize the carrier filter
    d_code_loop_filter.initialize(d_carrier_doppler_hz * d_code_freq_chips / d_signal_carrier_freq);  // initialize the code filter

    // DEBUG OUTPUT
    std::cout << "Tracking of " << systemName << " " << signal_pretty_name << " signal started on channel " << d_channel << " for satellite " << Gnss_Satellite(systemName, d_acquisition_gnss_synchro->PRN) << std::endl;
    DLOG(INFO) << "Starting tracking of satellite " << Gnss_Satellite(systemName, d_acquisition_gnss_synchro->PRN) << " on channel " << d_channel;

    // enable tracking pull-in
    d_state = 1;
    d_cloop = true;
    d_pull_in_transitory = true;
    d_Prompt_circular_buffer.clear();
    d_corrected_doppler = false;
}


dll_pll_veml_tracking::~dll_pll_veml_tracking()
{
    if (d_dump_file.is_open())
        {
            try
                {
                    d_dump_file.close();
                }
            catch (const std::exception &ex)
                {
                    LOG(WARNING) << "Exception in Tracking block destructor: " << ex.what();
                }
        }
    if (d_dump_mat)
        {
            try
                {
                    save_matfile();
                }
            catch (const std::exception &ex)
                {
                    LOG(WARNING) << "Error saving the .mat file: " << ex.what();
                }
        }
    try
        {
            if (trk_parameters.track_pilot)
                {
                    correlator_data_cpu.free();
                }
            multicorrelator_cpu.free();
        }
    catch (const std::exception &ex)
        {
            LOG(WARNING) << "Exception in Tracking block destructor: " << ex.what();
        }
}


bool dll_pll_veml_tracking::acquire_secondary()
{
    // ******* preamble correlation ********
    int32_t corr_value = 0;
    for (uint32_t i = 0; i < d_secondary_code_length; i++)
        {
            if (d_Prompt_circular_buffer[i].real() < 0.0)  // symbols clipping
                {
                    if (d_secondary_code_string->at(i) == '0')
                        {
                            corr_value++;
                        }
                    else
                        {
                            corr_value--;
                        }
                }
            else
                {
                    if (d_secondary_code_string->at(i) == '0')
                        {
                            corr_value--;
                        }
                    else
                        {
                            corr_value++;
                        }
                }
        }

    if (abs(corr_value) == static_cast<int32_t>(d_secondary_code_length))
        {
            return true;
        }

    return false;
}


bool dll_pll_veml_tracking::cn0_and_tracking_lock_status(double coh_integration_time_s)
{
    // ####### CN0 ESTIMATION AND LOCK DETECTORS ######
    if (d_cn0_estimation_counter < trk_parameters.cn0_samples)
        {
            // fill buffer with prompt correlator output values
            d_Prompt_buffer[d_cn0_estimation_counter] = d_P_accu;
            d_cn0_estimation_counter++;
            return true;
        }

    d_Prompt_buffer[d_cn0_estimation_counter % trk_parameters.cn0_samples] = d_P_accu;
    d_cn0_estimation_counter++;
    // Code lock indicator
    float d_CN0_SNV_dB_Hz_raw = cn0_m2m4_estimator(d_Prompt_buffer.data(), trk_parameters.cn0_samples, static_cast<float>(coh_integration_time_s));
    d_CN0_SNV_dB_Hz = d_cn0_smoother.smooth(d_CN0_SNV_dB_Hz_raw);
    // Carrier lock indicator
    d_carrier_lock_test = d_carrier_lock_test_smoother.smooth(carrier_lock_detector(d_Prompt_buffer.data(), 1));
    // Loss of lock detection
    if (!d_pull_in_transitory)
        {
            if (d_carrier_lock_test < d_carrier_lock_threshold)
                {
                    d_carrier_lock_fail_counter++;
                }
            else
                {
                    if (d_carrier_lock_fail_counter > 0)
                        {
                            d_carrier_lock_fail_counter--;
                        }
                }

            if (d_CN0_SNV_dB_Hz < trk_parameters.cn0_min)
                {
                    d_code_lock_fail_counter++;
                }
            else
                {
                    if (d_code_lock_fail_counter > 0)
                        {
                            d_code_lock_fail_counter--;
                        }
                }
        }
    if (d_carrier_lock_fail_counter > trk_parameters.max_carrier_lock_fail or d_code_lock_fail_counter > trk_parameters.max_code_lock_fail)
        {
            std::cout << "Loss of lock in channel " << d_channel << "!" << std::endl;
            LOG(INFO) << "Loss of lock in channel " << d_channel
                      << " (carrier_lock_fail_counter:" << d_carrier_lock_fail_counter
                      << " code_lock_fail_counter : " << d_code_lock_fail_counter << ")";
            this->message_port_pub(pmt::mp("events"), pmt::from_long(3));  // 3 -> loss of lock
            d_carrier_lock_fail_counter = 0;
            d_code_lock_fail_counter = 0;
            return false;
        }
    return true;
}


// correlation requires:
// - updated remnant carrier phase in radians (rem_carr_phase_rad)
// - updated remnant code phase in samples (d_rem_code_phase_samples)
// - d_code_freq_chips
// - d_carrier_doppler_hz
void dll_pll_veml_tracking::do_correlation_step(const gr_complex *input_samples)
{
    // ################# CARRIER WIPEOFF AND CORRELATORS ##############################
    // perform carrier wipe-off and compute Early, Prompt and Late correlation
    multicorrelator_cpu.set_input_output_vectors(d_correlator_outs.data(), input_samples);
    multicorrelator_cpu.Carrier_wipeoff_multicorrelator_resampler(
        d_rem_carr_phase_rad,
        d_carrier_phase_step_rad, d_carrier_phase_rate_step_rad,
        static_cast<float>(d_rem_code_phase_chips) * static_cast<float>(d_code_samples_per_chip),
        static_cast<float>(d_code_phase_step_chips) * static_cast<float>(d_code_samples_per_chip),
        static_cast<float>(d_code_phase_rate_step_chips) * static_cast<float>(d_code_samples_per_chip),
        d_current_prn_length_samples);

    // DATA CORRELATOR (if tracking tracks the pilot signal)
    if (trk_parameters.track_pilot)
        {
            correlator_data_cpu.set_input_output_vectors(d_Prompt_Data.data(), input_samples);
            correlator_data_cpu.Carrier_wipeoff_multicorrelator_resampler(
                d_rem_carr_phase_rad,
                d_carrier_phase_step_rad, d_carrier_phase_rate_step_rad,
                static_cast<float>(d_rem_code_phase_chips) * static_cast<float>(d_code_samples_per_chip),
                static_cast<float>(d_code_phase_step_chips) * static_cast<float>(d_code_samples_per_chip),
                static_cast<float>(d_code_phase_rate_step_chips) * static_cast<float>(d_code_samples_per_chip),
                d_current_prn_length_samples);
        }
    propagate_signal_parameters(d_current_prn_length_samples);
}


void dll_pll_veml_tracking::run_dll_pll()
{
    // ################## PLL ##########################################################
    // PLL discriminator
    if (d_cloop)
        {
            // Costas loop discriminator, insensitive to 180 deg phase transitions
            d_carr_phase_error_hz = pll_cloop_two_quadrant_atan(d_P_accu) / PI_2;
        }
    else
        {
            // Secondary code acquired. No symbols transition should be present in the signal
            d_carr_phase_error_hz = pll_four_quadrant_atan(d_P_accu) / PI_2;
        }

    if ((d_pull_in_transitory == true and trk_parameters.enable_fll_pull_in == true) or trk_parameters.enable_fll_steady_state)
        {
            // FLL discriminator
            // d_carr_freq_error_hz = fll_four_quadrant_atan(d_P_accu_old, d_P_accu, 0, d_current_correlation_time_s) / GPS_TWO_PI;
            d_carr_freq_error_hz = fll_diff_atan(d_P_accu_old, d_P_accu, 0, d_current_correlation_time_s) / GPS_TWO_PI;

            d_P_accu_old = d_P_accu;
            // std::cout << "d_carr_freq_error_hz: " << d_carr_freq_error_hz << std::endl;
            // Carrier discriminator filter
            if ((d_pull_in_transitory == true and trk_parameters.enable_fll_pull_in == true))
                {
                    // pure FLL, disable PLL
                    d_carr_error_filt_hz = d_carrier_loop_filter.get_carrier_error(d_carr_freq_error_hz, 0, d_current_correlation_time_s);
                }
            else
                {
                    // FLL-aided PLL
                    d_carr_error_filt_hz = d_carrier_loop_filter.get_carrier_error(d_carr_freq_error_hz, d_carr_phase_error_hz, d_current_correlation_time_s);
                }
        }
    else
        {
            // Carrier discriminator filter
            d_carr_error_filt_hz = d_carrier_loop_filter.get_carrier_error(0, d_carr_phase_error_hz, d_current_correlation_time_s);
        }

    // New carrier Doppler frequency estimation
    d_carrier_doppler_hz = d_carr_error_filt_hz;

    //    std::cout << "d_carrier_doppler_hz: " << d_carrier_doppler_hz << std::endl;
    //    std::cout << "d_CN0_SNV_dB_Hz: " << this->d_CN0_SNV_dB_Hz << std::endl;

    // ################## DLL ##########################################################
    // DLL discriminator
    if (d_veml)
        {
            d_code_error_chips = dll_nc_vemlp_normalized(d_VE_accu, d_E_accu, d_L_accu, d_VL_accu);  // [chips/Ti]
        }
    else
        {
<<<<<<< HEAD
            d_code_error_chips = dll_nc_e_minus_l_normalized(d_E_accu, d_L_accu, trk_parameters.spc, trk_parameters.slope);  // [chips/Ti]
=======
            d_code_error_chips = dll_nc_e_minus_l_normalized(d_E_accu, d_L_accu, d_early_late_space, d_early_late_slope);  // [chips/Ti]
>>>>>>> 5aca61fd
        }
    // Code discriminator filter
    d_code_error_filt_chips = d_code_loop_filter.apply(d_code_error_chips);  // [chips/second]
    // New code Doppler frequency estimation
    d_code_freq_chips = d_code_chip_rate + d_code_error_filt_chips;

    if (d_carrier_aiding)
        {
            d_code_freq_chips += d_carrier_doppler_hz * d_code_chip_rate / d_signal_carrier_freq;
        }
    // Experimental: detect Carrier Doppler vs. Code Doppler incoherence and correct the Carrier Doppler
    else if (trk_parameters.enable_doppler_correction == true)
        {
            if (d_pull_in_transitory == false and d_corrected_doppler == false)
                {
                    d_dll_filt_history.push_back(static_cast<float>(d_code_error_filt_chips));

                    if (d_dll_filt_history.full())
                        {
                            float avg_code_error_chips_s = std::accumulate(d_dll_filt_history.begin(), d_dll_filt_history.end(), 0.0) / static_cast<float>(d_dll_filt_history.capacity());
                            if (std::fabs(avg_code_error_chips_s) > 1.0)
                                {
                                    float carrier_doppler_error_hz = static_cast<float>(d_signal_carrier_freq) * avg_code_error_chips_s / static_cast<float>(d_code_chip_rate);
                                    LOG(INFO) << "Detected and corrected carrier doppler error: " << carrier_doppler_error_hz << " [Hz] on sat " << Gnss_Satellite(systemName, d_acquisition_gnss_synchro->PRN);
                                    d_carrier_loop_filter.initialize(d_carrier_doppler_hz - carrier_doppler_error_hz);
                                    d_corrected_doppler = true;
                                }
                            d_dll_filt_history.clear();
                        }
                }
        }
}


void dll_pll_veml_tracking::clear_tracking_vars()
{
    std::fill_n(d_correlator_outs.begin(), d_n_correlator_taps, gr_complex(0.0, 0.0));
    if (trk_parameters.track_pilot)
        {
            d_Prompt_Data[0] = gr_complex(0.0, 0.0);
            d_P_data_accu = gr_complex(0.0, 0.0);
        }
    d_P_accu_old = gr_complex(0.0, 0.0);
    d_carr_phase_error_hz = 0.0;
    d_carr_freq_error_hz = 0.0;
    d_carr_error_filt_hz = 0.0;
    d_code_error_chips = 0.0;
    d_code_error_filt_chips = 0.0;
    d_current_symbol = 0;
    d_current_data_symbol = 0;
    d_Prompt_circular_buffer.clear();
    d_carrier_phase_rate_step_rad = 0.0;
    d_code_phase_rate_step_chips = 0.0;
    d_carr_ph_history.clear();
    d_code_ph_history.clear();
    d_carrier_aiding = false;
    d_code_loop_filter.set_order(trk_parameters.dll_filter_order);
    d_code_loop_filter.set_noise_bandwidth(trk_parameters.dll_bw_hz);
    d_code_loop_filter.set_update_interval(d_code_period);

    d_carrier_loop_filter.set_params(trk_parameters.fll_bw_hz, trk_parameters.pll_bw_hz, trk_parameters.pll_filter_order);

    update_correlator_spacing(trk_parameters.early_late_space_chips,
        trk_parameters.very_early_late_space_chips);
}

void dll_pll_veml_tracking::propagate_signal_parameters(int64_t num_samples)
{
    double T = static_cast<double>(num_samples) / static_cast<double>(trk_parameters.fs_in);

    double delta_phase_rad = PI_2 * d_carrier_doppler_hz * T;

    d_rem_carr_phase_rad += static_cast<float>(delta_phase_rad);
    d_rem_carr_phase_rad = fmod(d_rem_carr_phase_rad, PI_2);
    //
    // carrier phase accumulator
    d_acc_carrier_phase_rad -= delta_phase_rad;

    // Code phase
    double code_phase_chips = static_cast<double>(d_code_length_chips) - d_rem_code_phase_chips;
    code_phase_chips += d_code_freq_chips * T;
    code_phase_chips = std::fmod(code_phase_chips, d_code_length_chips);

    d_rem_code_phase_chips = d_code_length_chips - code_phase_chips;

    if (d_rem_code_phase_chips > 0.5 * d_code_length_chips)
        {
            d_rem_code_phase_chips -= d_code_length_chips;
        }

    if (d_rem_code_phase_chips < -0.5 * d_code_length_chips)
        {
            d_rem_code_phase_chips += d_code_length_chips;
        }
}

void dll_pll_veml_tracking::update_tracking_vars()
{
    T_chip_seconds = 1.0 / d_code_freq_chips;
    T_prn_seconds = T_chip_seconds * static_cast<double>(d_code_length_chips);

    // ################## CARRIER AND CODE NCO BUFFER ALIGNMENT #######################
    // keep alignment parameters for the next input buffer
    // Compute the next buffer length based in the new period of the PRN sequence and the code phase error estimation
    T_prn_samples = T_prn_seconds * trk_parameters.fs_in;
    K_blk_samples = T_prn_samples + d_rem_code_phase_samples;

    // ################### PLL COMMANDS #################################################
    // carrier phase step (NCO phase increment per sample) [rads/sample]
    d_carrier_phase_step_rad = PI_2 * d_carrier_doppler_hz / trk_parameters.fs_in;
    // carrier phase rate step (NCO phase increment rate per sample) [rads/sample^2]
    if (trk_parameters.high_dyn)
        {
            d_carr_ph_history.push_back(std::pair<double, double>(d_carrier_phase_step_rad, static_cast<double>(d_current_prn_length_samples)));
            if (d_carr_ph_history.full())
                {
                    double tmp_cp1 = 0.0;
                    double tmp_cp2 = 0.0;
                    double tmp_samples = 0.0;
                    for (unsigned int k = 0; k < trk_parameters.smoother_length; k++)
                        {
                            tmp_cp1 += d_carr_ph_history[k].first;
                            tmp_cp2 += d_carr_ph_history[trk_parameters.smoother_length * 2 - k - 1].first;
                            tmp_samples += d_carr_ph_history[trk_parameters.smoother_length * 2 - k - 1].second;
                        }
                    tmp_cp1 /= static_cast<double>(trk_parameters.smoother_length);
                    tmp_cp2 /= static_cast<double>(trk_parameters.smoother_length);
                    d_carrier_phase_rate_step_rad = (tmp_cp2 - tmp_cp1) / tmp_samples;
                }
        }

    // ################### DLL COMMANDS #################################################
    // code phase step (Code resampler phase increment per sample) [chips/sample]
    d_code_phase_step_chips = d_code_freq_chips / trk_parameters.fs_in;
    if (trk_parameters.high_dyn)
        {
            d_code_ph_history.push_back(std::pair<double, double>(d_code_phase_step_chips, static_cast<double>(d_current_prn_length_samples)));
            if (d_code_ph_history.full())
                {
                    double tmp_cp1 = 0.0;
                    double tmp_cp2 = 0.0;
                    double tmp_samples = 0.0;
                    for (unsigned int k = 0; k < trk_parameters.smoother_length; k++)
                        {
                            tmp_cp1 += d_code_ph_history[k].first;
                            tmp_cp2 += d_code_ph_history[trk_parameters.smoother_length * 2 - k - 1].first;
                            tmp_samples += d_code_ph_history[trk_parameters.smoother_length * 2 - k - 1].second;
                        }
                    tmp_cp1 /= static_cast<double>(trk_parameters.smoother_length);
                    tmp_cp2 /= static_cast<double>(trk_parameters.smoother_length);
                    d_code_phase_rate_step_chips = (tmp_cp2 - tmp_cp1) / tmp_samples;
                }
        }
    d_rem_code_phase_samples = d_rem_code_phase_chips / d_code_phase_step_chips;

    double chips_to_next_rollover = d_rem_code_phase_chips;
    //if( chips_to_next_rollover < 0. )
    {
        chips_to_next_rollover = static_cast<double>(d_code_length_chips) + chips_to_next_rollover;
    }

    d_current_prn_length_samples = std::floor((chips_to_next_rollover) / d_code_phase_step_chips) + 1;
    d_current_correlation_time_s = static_cast<double>(d_current_prn_length_samples) / trk_parameters.fs_in;
}


void dll_pll_veml_tracking::save_correlation_results()
{
    if (d_secondary)
        {
            if (d_secondary_code_string->at(d_current_symbol) == '0')
                {
                    if (d_veml)
                        {
                            d_VE_accu += *d_Very_Early;
                            d_VL_accu += *d_Very_Late;
                        }
                    d_E_accu += *d_Early;
                    d_P_accu += *d_Prompt;
                    d_L_accu += *d_Late;
                }
            else
                {
                    if (d_veml)
                        {
                            d_VE_accu -= *d_Very_Early;
                            d_VL_accu -= *d_Very_Late;
                        }
                    d_E_accu -= *d_Early;
                    d_P_accu -= *d_Prompt;
                    d_L_accu -= *d_Late;
                }
            d_current_symbol++;
            // secondary code roll-up
            d_current_symbol %= d_secondary_code_length;
        }
    else
        {
            if (d_veml)
                {
                    d_VE_accu += *d_Very_Early;
                    d_VL_accu += *d_Very_Late;
                }
            d_E_accu += *d_Early;
            d_P_accu += *d_Prompt;
            d_L_accu += *d_Late;
        }

    // data secondary code roll-up
    if (d_symbols_per_bit > 1)
        {
            if (d_data_secondary_code_length > 0)
                {
                    if (trk_parameters.track_pilot)
                        {
                            if (d_data_secondary_code_string->at(d_current_data_symbol) == '0')
                                {
                                    d_P_data_accu += d_Prompt_Data[0];
                                }
                            else
                                {
                                    d_P_data_accu -= d_Prompt_Data[0];
                                }
                        }
                    else
                        {
                            if (d_data_secondary_code_string->at(d_current_data_symbol) == '0')
                                {
                                    d_P_data_accu += *d_Prompt;
                                }
                            else
                                {
                                    d_P_data_accu -= *d_Prompt;
                                }
                        }

                    d_current_data_symbol++;
                    // data secondary code roll-up
                    d_current_data_symbol %= d_data_secondary_code_length;
                }
            else
                {
                    if (trk_parameters.track_pilot)
                        {
                            d_P_data_accu += d_Prompt_Data[0];
                        }
                    else
                        {
                            d_P_data_accu += *d_Prompt;
                            // std::cout << "s[" << d_current_data_symbol << "]=" << (int)((*d_Prompt).real() > 0) << std::endl;
                        }
                    d_current_data_symbol++;
                    d_current_data_symbol %= d_symbols_per_bit;
                }
        }
    else
        {
            if (trk_parameters.track_pilot)
                {
                    d_P_data_accu = d_Prompt_Data[0];
                }
            else
                {
                    d_P_data_accu = *d_Prompt;
                }
        }

    if (trk_parameters.track_pilot)
        {
            // If tracking pilot, disable Costas loop
            d_cloop = false;
        }
    else
        {
            d_cloop = true;
        }
}


void dll_pll_veml_tracking::log_data()
{
    if (d_dump)
        {
            // Dump results to file
            float prompt_I;
            float prompt_Q;
            float tmp_VE;
            float tmp_E;
            float tmp_P;
            float tmp_L;
            float tmp_VL;
            float tmp_float;
            double tmp_double;
            uint64_t tmp_long_int;
            if (trk_parameters.track_pilot)
                {
                    prompt_I = d_Prompt_Data.data()->real();
                    prompt_Q = d_Prompt_Data.data()->imag();
                }
            else
                {
                    prompt_I = d_Prompt->real();
                    prompt_Q = d_Prompt->imag();
                }
            if (d_veml)
                {
                    tmp_VE = std::abs<float>(d_VE_accu);
                    tmp_VL = std::abs<float>(d_VL_accu);
                }
            else
                {
                    tmp_VE = 0.0;
                    tmp_VL = 0.0;
                }
            tmp_E = std::abs<float>(d_E_accu);
            tmp_P = std::abs<float>(d_P_accu);
            tmp_L = std::abs<float>(d_L_accu);

            try
                {
                    // Dump correlators output
                    d_dump_file.write(reinterpret_cast<char *>(&tmp_VE), sizeof(float));
                    d_dump_file.write(reinterpret_cast<char *>(&tmp_E), sizeof(float));
                    d_dump_file.write(reinterpret_cast<char *>(&tmp_P), sizeof(float));
                    d_dump_file.write(reinterpret_cast<char *>(&tmp_L), sizeof(float));
                    d_dump_file.write(reinterpret_cast<char *>(&tmp_VL), sizeof(float));
                    // PROMPT I and Q (to analyze navigation symbols)
                    d_dump_file.write(reinterpret_cast<char *>(&prompt_I), sizeof(float));
                    d_dump_file.write(reinterpret_cast<char *>(&prompt_Q), sizeof(float));
                    // PRN start sample stamp
                    tmp_long_int = d_sample_counter + static_cast<uint64_t>(d_current_prn_length_samples);
                    d_dump_file.write(reinterpret_cast<char *>(&tmp_long_int), sizeof(uint64_t));
                    // accumulated carrier phase
                    tmp_float = d_acc_carrier_phase_rad;
                    d_dump_file.write(reinterpret_cast<char *>(&tmp_float), sizeof(float));
                    // carrier and code frequency
                    tmp_float = d_carrier_doppler_hz;
                    d_dump_file.write(reinterpret_cast<char *>(&tmp_float), sizeof(float));
                    // carrier phase rate [Hz/s]
                    tmp_float = d_carrier_phase_rate_step_rad * trk_parameters.fs_in * trk_parameters.fs_in / PI_2;
                    d_dump_file.write(reinterpret_cast<char *>(&tmp_float), sizeof(float));
                    tmp_float = d_code_freq_chips;
                    d_dump_file.write(reinterpret_cast<char *>(&tmp_float), sizeof(float));
                    // code phase rate [chips/s^2]
                    tmp_float = d_code_phase_rate_step_chips * trk_parameters.fs_in * trk_parameters.fs_in;
                    d_dump_file.write(reinterpret_cast<char *>(&tmp_float), sizeof(float));
                    // PLL commands
                    tmp_float = d_carr_phase_error_hz;
                    d_dump_file.write(reinterpret_cast<char *>(&tmp_float), sizeof(float));
                    tmp_float = d_carr_error_filt_hz;
                    d_dump_file.write(reinterpret_cast<char *>(&tmp_float), sizeof(float));
                    // DLL commands
                    tmp_float = d_code_error_chips;
                    d_dump_file.write(reinterpret_cast<char *>(&tmp_float), sizeof(float));
                    tmp_float = d_code_error_filt_chips;
                    d_dump_file.write(reinterpret_cast<char *>(&tmp_float), sizeof(float));
                    // CN0 and carrier lock test
                    tmp_float = d_CN0_SNV_dB_Hz;
                    d_dump_file.write(reinterpret_cast<char *>(&tmp_float), sizeof(float));
                    tmp_float = d_carrier_lock_test;
                    d_dump_file.write(reinterpret_cast<char *>(&tmp_float), sizeof(float));
                    // AUX vars (for debug purposes)
                    tmp_float = d_rem_code_phase_samples;
                    d_dump_file.write(reinterpret_cast<char *>(&tmp_float), sizeof(float));
                    tmp_double = static_cast<double>(d_sample_counter + d_current_prn_length_samples);
                    d_dump_file.write(reinterpret_cast<char *>(&tmp_double), sizeof(double));
                    // PRN
                    uint32_t prn_ = d_acquisition_gnss_synchro->PRN;
                    d_dump_file.write(reinterpret_cast<char *>(&prn_), sizeof(uint32_t));
                }
            catch (const std::ifstream::failure &e)
                {
                    LOG(WARNING) << "Exception writing trk dump file " << e.what();
                }
        }
}


int32_t dll_pll_veml_tracking::save_matfile()
{
    // READ DUMP FILE
    std::ifstream::pos_type size;
    int32_t number_of_double_vars = 1;
    int32_t number_of_float_vars = 19;
    int32_t epoch_size_bytes = sizeof(uint64_t) + sizeof(double) * number_of_double_vars +
                               sizeof(float) * number_of_float_vars + sizeof(uint32_t);
    std::ifstream dump_file;
    std::string dump_filename_ = d_dump_filename;
    // add channel number to the filename
    dump_filename_.append(std::to_string(d_channel));
    // add extension
    dump_filename_.append(".dat");
    std::cout << "Generating .mat file for " << dump_filename_ << std::endl;
    dump_file.exceptions(std::ifstream::failbit | std::ifstream::badbit);
    try
        {
            dump_file.open(dump_filename_.c_str(), std::ios::binary | std::ios::ate);
        }
    catch (const std::ifstream::failure &e)
        {
            std::cerr << "Problem opening dump file:" << e.what() << std::endl;
            return 1;
        }
    // count number of epochs and rewind
    int64_t num_epoch = 0;
    if (dump_file.is_open())
        {
            size = dump_file.tellg();
            num_epoch = static_cast<int64_t>(size) / static_cast<int64_t>(epoch_size_bytes);
            dump_file.seekg(0, std::ios::beg);
        }
    else
        {
            return 1;
        }
    auto abs_VE = std::vector<float>(num_epoch);
    auto abs_E = std::vector<float>(num_epoch);
    auto abs_P = std::vector<float>(num_epoch);
    auto abs_L = std::vector<float>(num_epoch);
    auto abs_VL = std::vector<float>(num_epoch);
    auto Prompt_I = std::vector<float>(num_epoch);
    auto Prompt_Q = std::vector<float>(num_epoch);
    auto PRN_start_sample_count = std::vector<uint64_t>(num_epoch);
    auto acc_carrier_phase_rad = std::vector<float>(num_epoch);
    auto carrier_doppler_hz = std::vector<float>(num_epoch);
    auto carrier_doppler_rate_hz = std::vector<float>(num_epoch);
    auto code_freq_chips = std::vector<float>(num_epoch);
    auto code_freq_rate_chips = std::vector<float>(num_epoch);
    auto carr_error_hz = std::vector<float>(num_epoch);
    auto carr_error_filt_hz = std::vector<float>(num_epoch);
    auto code_error_chips = std::vector<float>(num_epoch);
    auto code_error_filt_chips = std::vector<float>(num_epoch);
    auto CN0_SNV_dB_Hz = std::vector<float>(num_epoch);
    auto carrier_lock_test = std::vector<float>(num_epoch);
    auto aux1 = std::vector<float>(num_epoch);
    auto aux2 = std::vector<double>(num_epoch);
    auto PRN = std::vector<uint32_t>(num_epoch);
    try
        {
            if (dump_file.is_open())
                {
                    for (int64_t i = 0; i < num_epoch; i++)
                        {
                            dump_file.read(reinterpret_cast<char *>(&abs_VE[i]), sizeof(float));
                            dump_file.read(reinterpret_cast<char *>(&abs_E[i]), sizeof(float));
                            dump_file.read(reinterpret_cast<char *>(&abs_P[i]), sizeof(float));
                            dump_file.read(reinterpret_cast<char *>(&abs_L[i]), sizeof(float));
                            dump_file.read(reinterpret_cast<char *>(&abs_VL[i]), sizeof(float));
                            dump_file.read(reinterpret_cast<char *>(&Prompt_I[i]), sizeof(float));
                            dump_file.read(reinterpret_cast<char *>(&Prompt_Q[i]), sizeof(float));
                            dump_file.read(reinterpret_cast<char *>(&PRN_start_sample_count[i]), sizeof(uint64_t));
                            dump_file.read(reinterpret_cast<char *>(&acc_carrier_phase_rad[i]), sizeof(float));
                            dump_file.read(reinterpret_cast<char *>(&carrier_doppler_hz[i]), sizeof(float));
                            dump_file.read(reinterpret_cast<char *>(&carrier_doppler_rate_hz[i]), sizeof(float));
                            dump_file.read(reinterpret_cast<char *>(&code_freq_chips[i]), sizeof(float));
                            dump_file.read(reinterpret_cast<char *>(&code_freq_rate_chips[i]), sizeof(float));
                            dump_file.read(reinterpret_cast<char *>(&carr_error_hz[i]), sizeof(float));
                            dump_file.read(reinterpret_cast<char *>(&carr_error_filt_hz[i]), sizeof(float));
                            dump_file.read(reinterpret_cast<char *>(&code_error_chips[i]), sizeof(float));
                            dump_file.read(reinterpret_cast<char *>(&code_error_filt_chips[i]), sizeof(float));
                            dump_file.read(reinterpret_cast<char *>(&CN0_SNV_dB_Hz[i]), sizeof(float));
                            dump_file.read(reinterpret_cast<char *>(&carrier_lock_test[i]), sizeof(float));
                            dump_file.read(reinterpret_cast<char *>(&aux1[i]), sizeof(float));
                            dump_file.read(reinterpret_cast<char *>(&aux2[i]), sizeof(double));
                            dump_file.read(reinterpret_cast<char *>(&PRN[i]), sizeof(uint32_t));
                        }
                }
            dump_file.close();
        }
    catch (const std::ifstream::failure &e)
        {
            std::cerr << "Problem reading dump file:" << e.what() << std::endl;
            return 1;
        }

    // WRITE MAT FILE
    mat_t *matfp;
    matvar_t *matvar;
    std::string filename = dump_filename_;
    filename.erase(filename.length() - 4, 4);
    filename.append(".mat");
    matfp = Mat_CreateVer(filename.c_str(), nullptr, MAT_FT_MAT73);
    if (reinterpret_cast<int64_t *>(matfp) != nullptr)
        {
            std::array<size_t, 2> dims{1, static_cast<size_t>(num_epoch)};
            matvar = Mat_VarCreate("abs_VE", MAT_C_SINGLE, MAT_T_SINGLE, 2, dims.data(), abs_VE.data(), 0);
            Mat_VarWrite(matfp, matvar, MAT_COMPRESSION_ZLIB);  // or MAT_COMPRESSION_NONE
            Mat_VarFree(matvar);

            matvar = Mat_VarCreate("abs_E", MAT_C_SINGLE, MAT_T_SINGLE, 2, dims.data(), abs_E.data(), 0);
            Mat_VarWrite(matfp, matvar, MAT_COMPRESSION_ZLIB);  // or MAT_COMPRESSION_NONE
            Mat_VarFree(matvar);

            matvar = Mat_VarCreate("abs_P", MAT_C_SINGLE, MAT_T_SINGLE, 2, dims.data(), abs_P.data(), 0);
            Mat_VarWrite(matfp, matvar, MAT_COMPRESSION_ZLIB);  // or MAT_COMPRESSION_NONE
            Mat_VarFree(matvar);

            matvar = Mat_VarCreate("abs_L", MAT_C_SINGLE, MAT_T_SINGLE, 2, dims.data(), abs_L.data(), 0);
            Mat_VarWrite(matfp, matvar, MAT_COMPRESSION_ZLIB);  // or MAT_COMPRESSION_NONE
            Mat_VarFree(matvar);

            matvar = Mat_VarCreate("abs_VL", MAT_C_SINGLE, MAT_T_SINGLE, 2, dims.data(), abs_VL.data(), 0);
            Mat_VarWrite(matfp, matvar, MAT_COMPRESSION_ZLIB);  // or MAT_COMPRESSION_NONE
            Mat_VarFree(matvar);

            matvar = Mat_VarCreate("Prompt_I", MAT_C_SINGLE, MAT_T_SINGLE, 2, dims.data(), Prompt_I.data(), 0);
            Mat_VarWrite(matfp, matvar, MAT_COMPRESSION_ZLIB);  // or MAT_COMPRESSION_NONE
            Mat_VarFree(matvar);

            matvar = Mat_VarCreate("Prompt_Q", MAT_C_SINGLE, MAT_T_SINGLE, 2, dims.data(), Prompt_Q.data(), 0);
            Mat_VarWrite(matfp, matvar, MAT_COMPRESSION_ZLIB);  // or MAT_COMPRESSION_NONE
            Mat_VarFree(matvar);

            matvar = Mat_VarCreate("PRN_start_sample_count", MAT_C_UINT64, MAT_T_UINT64, 2, dims.data(), PRN_start_sample_count.data(), 0);
            Mat_VarWrite(matfp, matvar, MAT_COMPRESSION_ZLIB);  // or MAT_COMPRESSION_NONE
            Mat_VarFree(matvar);

            matvar = Mat_VarCreate("acc_carrier_phase_rad", MAT_C_SINGLE, MAT_T_SINGLE, 2, dims.data(), acc_carrier_phase_rad.data(), 0);
            Mat_VarWrite(matfp, matvar, MAT_COMPRESSION_ZLIB);  // or MAT_COMPRESSION_NONE
            Mat_VarFree(matvar);

            matvar = Mat_VarCreate("carrier_doppler_hz", MAT_C_SINGLE, MAT_T_SINGLE, 2, dims.data(), carrier_doppler_hz.data(), 0);
            Mat_VarWrite(matfp, matvar, MAT_COMPRESSION_ZLIB);  // or MAT_COMPRESSION_NONE
            Mat_VarFree(matvar);

            matvar = Mat_VarCreate("carrier_doppler_rate_hz", MAT_C_SINGLE, MAT_T_SINGLE, 2, dims.data(), carrier_doppler_rate_hz.data(), 0);
            Mat_VarWrite(matfp, matvar, MAT_COMPRESSION_ZLIB);  // or MAT_COMPRESSION_NONE
            Mat_VarFree(matvar);

            matvar = Mat_VarCreate("code_freq_chips", MAT_C_SINGLE, MAT_T_SINGLE, 2, dims.data(), code_freq_chips.data(), 0);
            Mat_VarWrite(matfp, matvar, MAT_COMPRESSION_ZLIB);  // or MAT_COMPRESSION_NONE
            Mat_VarFree(matvar);

            matvar = Mat_VarCreate("code_freq_rate_chips", MAT_C_SINGLE, MAT_T_SINGLE, 2, dims.data(), code_freq_rate_chips.data(), 0);
            Mat_VarWrite(matfp, matvar, MAT_COMPRESSION_ZLIB);  // or MAT_COMPRESSION_NONE
            Mat_VarFree(matvar);

            matvar = Mat_VarCreate("carr_error_hz", MAT_C_SINGLE, MAT_T_SINGLE, 2, dims.data(), carr_error_hz.data(), 0);
            Mat_VarWrite(matfp, matvar, MAT_COMPRESSION_ZLIB);  // or MAT_COMPRESSION_NONE
            Mat_VarFree(matvar);

            matvar = Mat_VarCreate("carr_error_filt_hz", MAT_C_SINGLE, MAT_T_SINGLE, 2, dims.data(), carr_error_filt_hz.data(), 0);
            Mat_VarWrite(matfp, matvar, MAT_COMPRESSION_ZLIB);  // or MAT_COMPRESSION_NONE
            Mat_VarFree(matvar);

            matvar = Mat_VarCreate("code_error_chips", MAT_C_SINGLE, MAT_T_SINGLE, 2, dims.data(), code_error_chips.data(), 0);
            Mat_VarWrite(matfp, matvar, MAT_COMPRESSION_ZLIB);  // or MAT_COMPRESSION_NONE
            Mat_VarFree(matvar);

            matvar = Mat_VarCreate("code_error_filt_chips", MAT_C_SINGLE, MAT_T_SINGLE, 2, dims.data(), code_error_filt_chips.data(), 0);
            Mat_VarWrite(matfp, matvar, MAT_COMPRESSION_ZLIB);  // or MAT_COMPRESSION_NONE
            Mat_VarFree(matvar);

            matvar = Mat_VarCreate("CN0_SNV_dB_Hz", MAT_C_SINGLE, MAT_T_SINGLE, 2, dims.data(), CN0_SNV_dB_Hz.data(), 0);
            Mat_VarWrite(matfp, matvar, MAT_COMPRESSION_ZLIB);  // or MAT_COMPRESSION_NONE
            Mat_VarFree(matvar);

            matvar = Mat_VarCreate("carrier_lock_test", MAT_C_SINGLE, MAT_T_SINGLE, 2, dims.data(), carrier_lock_test.data(), 0);
            Mat_VarWrite(matfp, matvar, MAT_COMPRESSION_ZLIB);  // or MAT_COMPRESSION_NONE
            Mat_VarFree(matvar);

            matvar = Mat_VarCreate("aux1", MAT_C_SINGLE, MAT_T_SINGLE, 2, dims.data(), aux1.data(), 0);
            Mat_VarWrite(matfp, matvar, MAT_COMPRESSION_ZLIB);  // or MAT_COMPRESSION_NONE
            Mat_VarFree(matvar);

            matvar = Mat_VarCreate("aux2", MAT_C_DOUBLE, MAT_T_DOUBLE, 2, dims.data(), aux2.data(), 0);
            Mat_VarWrite(matfp, matvar, MAT_COMPRESSION_ZLIB);  // or MAT_COMPRESSION_NONE
            Mat_VarFree(matvar);

            matvar = Mat_VarCreate("PRN", MAT_C_UINT32, MAT_T_UINT32, 2, dims.data(), PRN.data(), 0);
            Mat_VarWrite(matfp, matvar, MAT_COMPRESSION_ZLIB);  // or MAT_COMPRESSION_NONE
            Mat_VarFree(matvar);
        }
    Mat_Close(matfp);
    return 0;
}


void dll_pll_veml_tracking::set_channel(uint32_t channel)
{
    gr::thread::scoped_lock l(d_setlock);
    d_channel = channel;
    LOG(INFO) << "Tracking Channel set to " << d_channel;
    // ############# ENABLE DATA FILE LOG #################
    if (d_dump)
        {
            std::string dump_filename_ = d_dump_filename;
            // add channel number to the filename
            dump_filename_.append(std::to_string(d_channel));
            // add extension
            dump_filename_.append(".dat");

            if (!d_dump_file.is_open())
                {
                    try
                        {
                            d_dump_file.exceptions(std::ifstream::failbit | std::ifstream::badbit);
                            d_dump_file.open(dump_filename_.c_str(), std::ios::out | std::ios::binary);
                            LOG(INFO) << "Tracking dump enabled on channel " << d_channel << " Log file: " << dump_filename_.c_str();
                        }
                    catch (const std::ifstream::failure &e)
                        {
                            LOG(WARNING) << "channel " << d_channel << " Exception opening trk dump file " << e.what();
                        }
                }
        }
}


void dll_pll_veml_tracking::set_gnss_synchro(Gnss_Synchro *p_gnss_synchro)
{
    gr::thread::scoped_lock l(d_setlock);
    d_acquisition_gnss_synchro = p_gnss_synchro;
}


void dll_pll_veml_tracking::stop_tracking()
{
    gr::thread::scoped_lock l(d_setlock);
    d_state = 0;
}

int dll_pll_veml_tracking::general_work(int noutput_items, gr_vector_int &ninput_items,
    gr_vector_const_void_star &input_items, gr_vector_void_star &output_items)
{
    gr::thread::scoped_lock l(d_setlock);
    const auto *in = reinterpret_cast<const gr_complex *>(input_items[0]);
    auto **out = reinterpret_cast<Gnss_Synchro **>(&output_items[0]);
    Gnss_Synchro current_synchro_data = Gnss_Synchro();
    current_synchro_data.Flag_valid_symbol_output = false;

    if (d_pull_in_transitory == true)
        {
            if (trk_parameters.pull_in_time_s < (d_sample_counter - d_acq_sample_stamp) / static_cast<int>(trk_parameters.fs_in))
                {
                    d_pull_in_transitory = false;
                    d_carrier_lock_fail_counter = 0;
                    d_code_lock_fail_counter = 0;
                }
        }
    int noutputs_produced = 0;
    int samples_consumed = 0;
    current_synchro_data = *d_acquisition_gnss_synchro;
    int samples_consumed_this_iter = d_current_prn_length_samples;
    switch (d_state)
        {
        case 0:  // Standby - Consume samples at full throttle, do nothing
            {
                samples_consumed_this_iter = ninput_items[0] - samples_consumed;
                propagate_signal_parameters(samples_consumed_this_iter);
                break;
            }
        case 1:  // Pull-in
            {
                // Signal alignment (skip samples until the incoming signal is aligned with local replica)
                d_state = 2;
                samples_consumed_this_iter = d_current_prn_length_samples;
                propagate_signal_parameters(samples_consumed_this_iter);
                update_tracking_vars();
                d_cn0_smoother.reset();
                d_carrier_lock_test_smoother.reset();
                break;
            }
        case 2:  // Wide tracking and symbol synchronization
            {
                do_correlation_step(in);
                // Save single correlation step variables
                if (d_veml)
                    {
                        d_VE_accu = *d_Very_Early;
                        d_VL_accu = *d_Very_Late;
                    }
                d_E_accu = *d_Early;
                d_P_accu = *d_Prompt;
                d_L_accu = *d_Late;
                trk_parameters.spc = trk_parameters.early_late_space_chips;
                // fail-safe: check if the secondary code or bit synchronization has not succeeded in a limited time period
                if (trk_parameters.bit_synchronization_time_limit_s < (d_sample_counter - d_acq_sample_stamp) / static_cast<int>(trk_parameters.fs_in))
                    {
                        d_carrier_lock_fail_counter = 300000;  // force loss-of-lock condition
                        LOG(INFO) << systemName << " " << signal_pretty_name << " tracking synchronization time limit reached in channel " << d_channel
                                  << " for satellite " << Gnss_Satellite(systemName, d_acquisition_gnss_synchro->PRN) << std::endl;
                    }
                // Check lock status
                if (!cn0_and_tracking_lock_status(d_code_period))
                    {
                        clear_tracking_vars();
                        d_state = 0;  // loss-of-lock detected
                        LOG(INFO) << systemName << " " << signal_pretty_name << " loss of lock detected " << d_channel
                                  << " for satellite " << Gnss_Satellite(systemName, d_acquisition_gnss_synchro->PRN) << std::endl;
                    }
                else
                    {
                        bool next_state = false;
                        // Perform DLL/PLL tracking loop computations. Costas Loop enabled
                        run_dll_pll();
                        update_tracking_vars();

                        // enable write dump file this cycle (valid DLL/PLL cycle)
                        log_data();

                        if (!d_pull_in_transitory)
                            {
                                if (d_secondary)
                                    {
                                        // ####### SECONDARY CODE LOCK #####
                                        d_Prompt_circular_buffer.push_back(*d_Prompt);
                                        if (d_Prompt_circular_buffer.size() == d_secondary_code_length)
                                            {
                                                next_state = acquire_secondary();
                                                if (next_state)
                                                    {
                                                        LOG(INFO) << systemName << " " << signal_pretty_name << " secondary code locked in channel " << d_channel
                                                                  << " for satellite " << Gnss_Satellite(systemName, d_acquisition_gnss_synchro->PRN) << std::endl;
                                                        std::cout << systemName << " " << signal_pretty_name << " secondary code locked in channel " << d_channel
                                                                  << " for satellite " << Gnss_Satellite(systemName, d_acquisition_gnss_synchro->PRN) << std::endl;
                                                    }
                                            }
                                    }
                                else if (d_symbols_per_bit > 1)  // Signal does not have secondary code. Search a bit transition by sign change
                                    {
                                        // ******* preamble correlation ********
                                        d_Prompt_circular_buffer.push_back(*d_Prompt);
                                        if (d_Prompt_circular_buffer.size() == d_secondary_code_length)
                                            {
                                                next_state = acquire_secondary();
                                                if (next_state)
                                                    {
                                                        LOG(INFO) << systemName << " " << signal_pretty_name << " tracking bit synchronization locked in channel " << d_channel
                                                                  << " for satellite " << Gnss_Satellite(systemName, d_acquisition_gnss_synchro->PRN) << std::endl;
                                                        std::cout << systemName << " " << signal_pretty_name << " tracking bit synchronization locked in channel " << d_channel
                                                                  << " for satellite " << Gnss_Satellite(systemName, d_acquisition_gnss_synchro->PRN) << std::endl;
                                                    }
                                            }
                                    }
                                else
                                    {
                                        next_state = true;
                                    }
                            }
                        else
                            {
                                next_state = false;  // keep in state 2 during pull-in transitory
                            }
                        if (next_state)
                            {  // reset extended correlator
                                d_VE_accu = gr_complex(0.0, 0.0);
                                d_E_accu = gr_complex(0.0, 0.0);
                                d_P_accu = gr_complex(0.0, 0.0);
                                d_P_data_accu = gr_complex(0.0, 0.0);
                                d_L_accu = gr_complex(0.0, 0.0);
                                d_VL_accu = gr_complex(0.0, 0.0);
                                d_Prompt_circular_buffer.clear();
                                d_current_symbol = 0;
                                d_current_data_symbol = 0;
                                if (trk_parameters.aid_code_with_carrier)
                                    {
                                        d_code_loop_filter.set_order(trk_parameters.aided_dll_filter_order);
                                        d_carrier_aiding = true;
                                        // Reset the code error base to zero
                                        d_code_error_filt_chips = 0.0;
                                        LOG(INFO) << systemName << " " << signal_pretty_name << " starting aiding of code with carrier " << d_channel
                                                  << " for satellite " << Gnss_Satellite(systemName, d_acquisition_gnss_synchro->PRN) << std::endl;
                                    }

                                if (d_enable_extended_integration)
                                    {
                                        // UPDATE INTEGRATION TIME
                                        d_extend_correlation_symbols_count = 0;
                                        d_current_correlation_time_s = static_cast<float>(trk_parameters.extend_correlation_symbols) * static_cast<float>(d_code_period);
                                        d_code_loop_filter.set_update_interval(d_current_correlation_time_s);
                                        // Set narrow taps delay values [chips]
                                        d_code_loop_filter.set_noise_bandwidth(trk_parameters.dll_bw_narrow_hz);
                                        d_carrier_loop_filter.set_params(trk_parameters.fll_bw_hz, trk_parameters.pll_bw_narrow_hz, trk_parameters.pll_filter_order);
                                        update_correlator_spacing(trk_parameters.early_late_space_narrow_chips,
                                            trk_parameters.very_early_late_space_narrow_chips);
                                        d_state = 3;  // next state is the extended correlator integrator
                                        LOG(INFO) << "Enabled " << trk_parameters.extend_correlation_symbols * static_cast<int32_t>(d_code_period * 1000.0) << " ms extended correlator in channel "
                                                  << d_channel
                                                  << " for satellite " << Gnss_Satellite(systemName, d_acquisition_gnss_synchro->PRN);
                                        std::cout << "Enabled " << trk_parameters.extend_correlation_symbols * static_cast<int32_t>(d_code_period * 1000.0) << " ms extended correlator in channel "
                                                  << d_channel
                                                  << " for satellite " << Gnss_Satellite(systemName, d_acquisition_gnss_synchro->PRN) << std::endl;
<<<<<<< HEAD
                                        // Set narrow taps delay values [chips]
                                        d_code_loop_filter.set_update_interval(d_current_correlation_time_s);
                                        d_code_loop_filter.set_noise_bandwidth(trk_parameters.dll_bw_narrow_hz);
                                        d_carrier_loop_filter.set_params(trk_parameters.fll_bw_hz, trk_parameters.pll_bw_narrow_hz, trk_parameters.pll_filter_order);
                                        if (d_veml)
                                            {
                                                d_local_code_shift_chips[0] = -trk_parameters.very_early_late_space_narrow_chips * static_cast<float>(d_code_samples_per_chip);
                                                d_local_code_shift_chips[1] = -trk_parameters.early_late_space_narrow_chips * static_cast<float>(d_code_samples_per_chip);
                                                d_local_code_shift_chips[3] = trk_parameters.early_late_space_narrow_chips * static_cast<float>(d_code_samples_per_chip);
                                                d_local_code_shift_chips[4] = trk_parameters.very_early_late_space_narrow_chips * static_cast<float>(d_code_samples_per_chip);
                                                trk_parameters.spc = trk_parameters.early_late_space_narrow_chips;
                                            }
                                        else
                                            {
                                                d_local_code_shift_chips[0] = -trk_parameters.early_late_space_narrow_chips * static_cast<float>(d_code_samples_per_chip);
                                                d_local_code_shift_chips[2] = trk_parameters.early_late_space_narrow_chips * static_cast<float>(d_code_samples_per_chip);
                                                trk_parameters.spc = trk_parameters.early_late_space_narrow_chips;
                                            }
=======
>>>>>>> 5aca61fd
                                    }
                                else
                                    {
                                        d_state = 4;
                                    }
                                d_carrier_loop_filter.initialize(d_carr_error_filt_hz);
                                d_code_loop_filter.initialize(d_code_error_filt_chips);
                            }
                    }
                break;
            }
        case 3:  // coherent integration (correlation time extension)
            {
                // perform a correlation step
                do_correlation_step(in);
                save_correlation_results();
                update_tracking_vars();
                if (d_current_data_symbol == 0)
                    {
                        log_data();
                        // ########### Output the tracking results to Telemetry block ##########
                        // Fill the acquisition data
                        current_synchro_data = *d_acquisition_gnss_synchro;
                        if (interchange_iq)
                            {
                                current_synchro_data.Prompt_I = static_cast<double>(d_P_data_accu.imag());
                                current_synchro_data.Prompt_Q = static_cast<double>(d_P_data_accu.real());
                            }
                        else
                            {
                                current_synchro_data.Prompt_I = static_cast<double>(d_P_data_accu.real());
                                current_synchro_data.Prompt_Q = static_cast<double>(d_P_data_accu.imag());
                            }
                        current_synchro_data.Code_phase_samples = d_rem_code_phase_samples;
                        current_synchro_data.Carrier_phase_rads = d_acc_carrier_phase_rad;
                        current_synchro_data.Carrier_Doppler_hz = d_carrier_doppler_hz;
                        current_synchro_data.CN0_dB_hz = d_CN0_SNV_dB_Hz;
                        current_synchro_data.correlation_length_ms = d_correlation_length_ms;
                        current_synchro_data.Flag_valid_symbol_output = true;
                        d_P_data_accu = gr_complex(0.0, 0.0);
                    }
                d_extend_correlation_symbols_count++;
                log_data();
                if (d_extend_correlation_symbols_count == (trk_parameters.extend_correlation_symbols - 1))
                    {
                        d_extend_correlation_symbols_count = 0;
                        d_state = 4;
                    }
                break;
            }
        case 4:  // narrow tracking
            {
                // perform a correlation step
                do_correlation_step(in);
                save_correlation_results();

                // check lock status
                if (!cn0_and_tracking_lock_status(d_code_period * static_cast<double>(trk_parameters.extend_correlation_symbols)))
                    {
                        clear_tracking_vars();
                        d_state = 0;  // loss-of-lock detected
                        LOG(INFO) << systemName << " " << signal_pretty_name << " loss of lock detected " << d_channel
                                  << " for satellite " << Gnss_Satellite(systemName, d_acquisition_gnss_synchro->PRN) << std::endl;
                    }
                else
                    {
                        run_dll_pll();
                        update_tracking_vars();
                        if (d_current_data_symbol == 0)
                            {
                                // enable write dump file this cycle (valid DLL/PLL cycle)
                                log_data();
                                // ########### Output the tracking results to Telemetry block ##########
                                // Fill the acquisition data
                                current_synchro_data = *d_acquisition_gnss_synchro;
                                if (interchange_iq)
                                    {
                                        current_synchro_data.Prompt_I = static_cast<double>(d_P_data_accu.imag());
                                        current_synchro_data.Prompt_Q = static_cast<double>(d_P_data_accu.real());
                                    }
                                else
                                    {
                                        current_synchro_data.Prompt_I = static_cast<double>(d_P_data_accu.real());
                                        current_synchro_data.Prompt_Q = static_cast<double>(d_P_data_accu.imag());
                                    }
                                current_synchro_data.Code_phase_samples = d_rem_code_phase_samples;
                                current_synchro_data.Carrier_phase_rads = d_acc_carrier_phase_rad;
                                current_synchro_data.Carrier_Doppler_hz = d_carrier_doppler_hz;
                                current_synchro_data.CN0_dB_hz = d_CN0_SNV_dB_Hz;
                                current_synchro_data.correlation_length_ms = d_correlation_length_ms;
                                current_synchro_data.Flag_valid_symbol_output = true;
                                d_P_data_accu = gr_complex(0.0, 0.0);
                            }

                        // reset extended correlator
                        d_VE_accu = gr_complex(0.0, 0.0);
                        d_E_accu = gr_complex(0.0, 0.0);
                        d_P_accu = gr_complex(0.0, 0.0);
                        d_L_accu = gr_complex(0.0, 0.0);
                        d_VL_accu = gr_complex(0.0, 0.0);
                        if (d_enable_extended_integration)
                            {
                                d_state = 3;  // new coherent integration (correlation time extension) cycle
                            }
                    }
            }
        }
    consume_each(samples_consumed_this_iter);
    d_sample_counter += static_cast<uint64_t>(samples_consumed_this_iter);
    samples_consumed += samples_consumed_this_iter;
    in += samples_consumed_this_iter;
    if (current_synchro_data.Flag_valid_symbol_output)
        {
            current_synchro_data.fs = static_cast<int64_t>(trk_parameters.fs_in);
            current_synchro_data.Tracking_sample_counter = d_sample_counter;
            *out[0] = current_synchro_data;
            return 1;
        }
    return 0;
}<|MERGE_RESOLUTION|>--- conflicted
+++ resolved
@@ -168,13 +168,8 @@
                     // GPS L2 does not have pilot component nor secondary code
                     d_secondary = false;
                     trk_parameters.track_pilot = false;
-<<<<<<< HEAD
                     trk_parameters.slope = 1.0;
                     trk_parameters.spc = trk_parameters.early_late_space_chips;
-=======
-                    interchange_iq = false;
-                    d_early_late_slope = 2.0;  // Correlation value drops to zero in 1/2 a chip
->>>>>>> 5aca61fd
                 }
             else if (signal_type == "L5")
                 {
@@ -577,6 +572,7 @@
         }
 }
 
+
 void dll_pll_veml_tracking::update_correlator_spacing(float early_late_space_chips, float very_early_late_space_chips)
 {
     d_early_late_space = early_late_space_chips;
@@ -614,6 +610,7 @@
             d_local_code_shift_chips[2] = -early_late_space_chips * static_cast<float>(d_code_samples_per_chip);
         }
 }
+
 
 void dll_pll_veml_tracking::start_tracking()
 {
@@ -800,7 +797,7 @@
     d_code_loop_filter.set_noise_bandwidth(trk_parameters.dll_bw_hz);
     d_code_loop_filter.set_update_interval(d_code_period);
     // DLL/PLL filter initialization
-    d_carrier_loop_filter.initialize(static_cast<float>(d_acq_carrier_doppler_hz));  // initialize the carrier filter
+    d_carrier_loop_filter.initialize(static_cast<float>(d_acq_carrier_doppler_hz));                   // initialize the carrier filter
     d_code_loop_filter.initialize(d_carrier_doppler_hz * d_code_freq_chips / d_signal_carrier_freq);  // initialize the code filter
 
     // DEBUG OUTPUT
@@ -1043,11 +1040,7 @@
         }
     else
         {
-<<<<<<< HEAD
             d_code_error_chips = dll_nc_e_minus_l_normalized(d_E_accu, d_L_accu, trk_parameters.spc, trk_parameters.slope);  // [chips/Ti]
-=======
-            d_code_error_chips = dll_nc_e_minus_l_normalized(d_E_accu, d_L_accu, d_early_late_space, d_early_late_slope);  // [chips/Ti]
->>>>>>> 5aca61fd
         }
     // Code discriminator filter
     d_code_error_filt_chips = d_code_loop_filter.apply(d_code_error_chips);  // [chips/second]
@@ -1114,6 +1107,7 @@
         trk_parameters.very_early_late_space_chips);
 }
 
+
 void dll_pll_veml_tracking::propagate_signal_parameters(int64_t num_samples)
 {
     double T = static_cast<double>(num_samples) / static_cast<double>(trk_parameters.fs_in);
@@ -1143,6 +1137,7 @@
             d_rem_code_phase_chips += d_code_length_chips;
         }
 }
+
 
 void dll_pll_veml_tracking::update_tracking_vars()
 {
@@ -1670,6 +1665,7 @@
     d_state = 0;
 }
 
+
 int dll_pll_veml_tracking::general_work(int noutput_items, gr_vector_int &ninput_items,
     gr_vector_const_void_star &input_items, gr_vector_void_star &output_items)
 {
@@ -1688,7 +1684,7 @@
                     d_code_lock_fail_counter = 0;
                 }
         }
-    int noutputs_produced = 0;
+
     int samples_consumed = 0;
     current_synchro_data = *d_acquisition_gnss_synchro;
     int samples_consumed_this_iter = d_current_prn_length_samples;
@@ -1831,7 +1827,7 @@
                                         std::cout << "Enabled " << trk_parameters.extend_correlation_symbols * static_cast<int32_t>(d_code_period * 1000.0) << " ms extended correlator in channel "
                                                   << d_channel
                                                   << " for satellite " << Gnss_Satellite(systemName, d_acquisition_gnss_synchro->PRN) << std::endl;
-<<<<<<< HEAD
+
                                         // Set narrow taps delay values [chips]
                                         d_code_loop_filter.set_update_interval(d_current_correlation_time_s);
                                         d_code_loop_filter.set_noise_bandwidth(trk_parameters.dll_bw_narrow_hz);
@@ -1850,8 +1846,6 @@
                                                 d_local_code_shift_chips[2] = trk_parameters.early_late_space_narrow_chips * static_cast<float>(d_code_samples_per_chip);
                                                 trk_parameters.spc = trk_parameters.early_late_space_narrow_chips;
                                             }
-=======
->>>>>>> 5aca61fd
                                     }
                                 else
                                     {
