--- conflicted
+++ resolved
@@ -295,17 +295,12 @@
     sys = sys_.substr(0, 1);
 
     // DEBUG OUTPUT
-<<<<<<< HEAD
-    std::cout << "Tracking of GPS L1 C/A signal started on channel " << d_channel << " for satellite " << Gnss_Satellite(systemName[sys], d_acquisition_gnss_synchro->PRN) << std::endl;
-    LOG(INFO) << "Starting tracking of satellite " << Gnss_Satellite(systemName[sys], d_acquisition_gnss_synchro->PRN) << " on channel " << d_channel;
-=======
     std::cout << "Tracking start on channel " << d_channel << " for satellite "
             << Gnss_Satellite(systemName[sys], d_acquisition_gnss_synchro->PRN)
             << std::endl;
     LOG(INFO) << "Starting tracking of satellite "
             << Gnss_Satellite(systemName[sys], d_acquisition_gnss_synchro->PRN)
             << " on channel " << d_channel;
->>>>>>> 9a7bd7ff
 
     // enable tracking
     d_pull_in = true;
@@ -377,18 +372,12 @@
                             d_sample_counter + samples_offset;
                     d_sample_counter += samples_offset; // count for the processed samples
                     d_pull_in = false;
-<<<<<<< HEAD
-                    d_acc_carrier_phase_cycles -= d_carrier_phase_step_rad * samples_offset / GPS_TWO_PI;
-                    current_synchro_data.Carrier_phase_rads = d_acc_carrier_phase_cycles * GPS_TWO_PI;
-                    current_synchro_data.Carrier_Doppler_hz = d_carrier_doppler_hz;
-=======
                     d_acc_carrier_phase_cycles -= d_carrier_phase_step_rad
                             * samples_offset / GPS_TWO_PI;
                     current_synchro_data.Carrier_phase_rads =
                             d_acc_carrier_phase_cycles * GPS_TWO_PI;
                     current_synchro_data.Carrier_Doppler_hz =
                             d_carrier_doppler_hz;
->>>>>>> 9a7bd7ff
                     current_synchro_data.fs = d_fs_in;
                     *out[0] = current_synchro_data;
                     //consume_each(samples_offset); // shift input to perform alignment with local replica
