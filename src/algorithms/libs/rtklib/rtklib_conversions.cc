--- conflicted
+++ resolved
@@ -54,15 +54,6 @@
 
 obsd_t obs_to_rtklib(Gnss_Synchro gnss_synchro, int week)
 {
-<<<<<<< HEAD
-    obsd_t rtklib_obs;
-    rtklib_obs.D[0]=gnss_synchro.Carrier_Doppler_hz;
-    rtklib_obs.P[0]=gnss_synchro.Pseudorange_m;
-    rtklib_obs.L[0]=gnss_synchro.Carrier_phase_rads;//todo: check units
-    //rtklib_obs.SNR=gnss_synchro.CN0_dB_hz;
-    rtklib_obs.sat=gnss_synchro.PRN;
-    rtklib_obs.time=gpst2time(adjgpsweek(week),gnss_synchro.RX_time);
-=======
     obsd_t rtklib_obs = {};
     rtklib_obs.D[0] = gnss_synchro.Carrier_Doppler_hz;
     rtklib_obs.P[0] = gnss_synchro.Pseudorange_m;
@@ -70,55 +61,15 @@
     //rtklib_obs.SNR = gnss_synchro.CN0_dB_hz;
     rtklib_obs.sat = gnss_synchro.PRN;
     rtklib_obs.time = gpst2time(adjgpsweek(week), gnss_synchro.RX_time);
->>>>>>> 619c9f1f
     //printf("OBS RX TIME [%i]: %s,%f\n\r",rtklib_obs.sat,time_str(rtklib_obs.time,3),rtklib_obs.time.sec);
     return rtklib_obs;
 }
+
+
 eph_t eph_to_rtklib(Galileo_Ephemeris gal_eph)
 {
     eph_t rtklib_sat = {};
     rtklib_sat.sat = gal_eph.i_satellite_PRN;
-<<<<<<< HEAD
-    rtklib_sat.A=gal_eph.A_1*gal_eph.A_1;
-    rtklib_sat.M0=gal_eph.M0_1;
-    rtklib_sat.deln=gal_eph.delta_n_3;
-    rtklib_sat.OMG0=gal_eph.OMEGA_0_2;
-    rtklib_sat.OMGd=gal_eph.OMEGA_dot_3;
-    rtklib_sat.omg=gal_eph.omega_2;
-    rtklib_sat.i0=gal_eph.i_0_2;
-    rtklib_sat.idot=gal_eph.iDot_2;
-    rtklib_sat.e=gal_eph.e_1;
-    rtklib_sat.Adot=0; //only in CNAV;
-    rtklib_sat.ndot=0; //only in CNAV;
-
-    rtklib_sat.week=adjgpsweek(gal_eph.WN_5); /* week of tow */
-    rtklib_sat.cic=gal_eph.C_ic_4;
-    rtklib_sat.cis=gal_eph.C_is_4;
-    rtklib_sat.cuc=gal_eph.C_uc_3;
-    rtklib_sat.cus=gal_eph.C_us_3;
-    rtklib_sat.crc=gal_eph.C_rc_3;
-    rtklib_sat.crs=gal_eph.C_rs_3;
-    rtklib_sat.f0=gal_eph.af0_4;
-    rtklib_sat.f1=gal_eph.af1_4;
-    rtklib_sat.f2=gal_eph.af2_4;
-    rtklib_sat.tgd[0]=0;
-    rtklib_sat.tgd[1]=0;
-    rtklib_sat.tgd[2]=0;
-    rtklib_sat.tgd[3]=0;
-    rtklib_sat.toes=gal_eph.t0e_1;
-    rtklib_sat.toc=gpst2time(rtklib_sat.week,gal_eph.t0c_4);
-    rtklib_sat.ttr=gpst2time(rtklib_sat.week,gal_eph.TOW_5);
-
-    /* adjustment for week handover */
-    double tow, toc;
-    tow=time2gpst(rtklib_sat.ttr,&rtklib_sat.week);
-    toc=time2gpst(rtklib_sat.toc,NULL);
-    if      (rtklib_sat.toes<tow-302400.0) {rtklib_sat.week++; tow-=604800.0;}
-    else if (rtklib_sat.toes>tow+302400.0) {rtklib_sat.week--; tow+=604800.0;}
-    rtklib_sat.toe=gpst2time(rtklib_sat.week,rtklib_sat.toes);
-    rtklib_sat.toc=gpst2time(rtklib_sat.week,toc);
-    rtklib_sat.ttr=gpst2time(rtklib_sat.week,tow);
-=======
     rtklib_sat.A = gal_eph.A_1 * gal_eph.A_1;
     rtklib_sat.M0 = gal_eph.M0_1;
     rtklib_sat.deln = gal_eph.delta_n_3;
@@ -158,56 +109,15 @@
     rtklib_sat.toe = gpst2time(rtklib_sat.week, rtklib_sat.toes);
     rtklib_sat.toc = gpst2time(rtklib_sat.week, toc);
     rtklib_sat.ttr = gpst2time(rtklib_sat.week, tow);
->>>>>>> 619c9f1f
 
     return rtklib_sat;
 }
 
+
 eph_t eph_to_rtklib(Gps_Ephemeris gps_eph)
 {
     eph_t rtklib_sat = {};
     rtklib_sat.sat = gps_eph.i_satellite_PRN;
-<<<<<<< HEAD
-    rtklib_sat.A=gps_eph.d_sqrt_A*gps_eph.d_sqrt_A;
-    rtklib_sat.M0=gps_eph.d_M_0;
-    rtklib_sat.deln=gps_eph.d_Delta_n;
-    rtklib_sat.OMG0=gps_eph.d_OMEGA0;
-    rtklib_sat.OMGd=gps_eph.d_OMEGA_DOT;
-    rtklib_sat.omg=gps_eph.d_OMEGA;
-    rtklib_sat.i0=gps_eph.d_i_0;
-    rtklib_sat.idot=gps_eph.d_IDOT;
-    rtklib_sat.e=gps_eph.d_e_eccentricity;
-    rtklib_sat.Adot=0; //only in CNAV;
-    rtklib_sat.ndot=0; //only in CNAV;
-
-    rtklib_sat.week=adjgpsweek(gps_eph.i_GPS_week); /* week of tow */
-    rtklib_sat.cic=gps_eph.d_Cic;
-    rtklib_sat.cis=gps_eph.d_Cis;
-    rtklib_sat.cuc=gps_eph.d_Cuc;
-    rtklib_sat.cus=gps_eph.d_Cus;
-    rtklib_sat.crc=gps_eph.d_Crc;
-    rtklib_sat.crs=gps_eph.d_Crs;
-    rtklib_sat.f0=gps_eph.d_A_f0;
-    rtklib_sat.f1=gps_eph.d_A_f1;
-    rtklib_sat.f2=gps_eph.d_A_f2;
-    rtklib_sat.tgd[0]=gps_eph.d_TGD;
-    rtklib_sat.tgd[1]=0;
-    rtklib_sat.tgd[2]=0;
-    rtklib_sat.tgd[3]=0;
-    rtklib_sat.toes=gps_eph.d_Toe;
-    rtklib_sat.toc=gpst2time(rtklib_sat.week,gps_eph.d_Toc);
-    rtklib_sat.ttr=gpst2time(rtklib_sat.week,gps_eph.d_TOW);
-
-    /* adjustment for week handover */
-    double tow, toc;
-    tow=time2gpst(rtklib_sat.ttr,&rtklib_sat.week);
-    toc=time2gpst(rtklib_sat.toc,NULL);
-    if      (rtklib_sat.toes<tow-302400.0) {rtklib_sat.week++; tow-=604800.0;}
-    else if (rtklib_sat.toes>tow+302400.0) {rtklib_sat.week--; tow+=604800.0;}
-    rtklib_sat.toe=gpst2time(rtklib_sat.week,rtklib_sat.toes);
-    rtklib_sat.toc=gpst2time(rtklib_sat.week,toc);
-    rtklib_sat.ttr=gpst2time(rtklib_sat.week,tow);
-=======
     rtklib_sat.A = gps_eph.d_sqrt_A * gps_eph.d_sqrt_A;
     rtklib_sat.M0 = gps_eph.d_M_0;
     rtklib_sat.deln = gps_eph.d_Delta_n;
@@ -247,61 +157,24 @@
     rtklib_sat.toe = gpst2time(rtklib_sat.week, rtklib_sat.toes);
     rtklib_sat.toc = gpst2time(rtklib_sat.week, toc);
     rtklib_sat.ttr = gpst2time(rtklib_sat.week, tow);
->>>>>>> 619c9f1f
 
     //printf("EPHEMERIS TIME [%i]: %s,%f\n\r",rtklib_sat.sat,time_str(rtklib_sat.toe,3),rtklib_sat.toe.sec);
 
     return rtklib_sat;
 }
+
+
 eph_t eph_to_rtklib(Gps_CNAV_Ephemeris gps_cnav_eph)
 {
     eph_t rtklib_sat = {};
     rtklib_sat.sat = gps_cnav_eph.i_satellite_PRN;
     const double A_REF = 26559710.0; // See IS-GPS-200H,  pp. 170
-    rtklib_sat.A=A_REF + gps_cnav_eph.d_DELTA_A;
-    rtklib_sat.M0=gps_cnav_eph.d_M_0;
-    rtklib_sat.deln=gps_cnav_eph.d_Delta_n;
-    rtklib_sat.OMG0=gps_cnav_eph.d_OMEGA0;
+    rtklib_sat.A = A_REF + gps_cnav_eph.d_DELTA_A;
+    rtklib_sat.M0 = gps_cnav_eph.d_M_0;
+    rtklib_sat.deln = gps_cnav_eph.d_Delta_n;
+    rtklib_sat.OMG0 = gps_cnav_eph.d_OMEGA0;
     // Compute the angle between the ascending node and the Greenwich meridian
     const double OMEGA_DOT_REF = -2.6e-9; // semicircles / s, see IS-GPS-200H pp. 164
-<<<<<<< HEAD
-    double d_OMEGA_DOT = OMEGA_DOT_REF*GPS_L2_PI + gps_cnav_eph.d_DELTA_OMEGA_DOT;
-    rtklib_sat.OMGd=d_OMEGA_DOT;
-    rtklib_sat.omg=gps_cnav_eph.d_OMEGA;
-    rtklib_sat.i0=gps_cnav_eph.d_i_0;
-    rtklib_sat.idot=gps_cnav_eph.d_IDOT;
-    rtklib_sat.e=gps_cnav_eph.d_e_eccentricity;
-    rtklib_sat.Adot=gps_cnav_eph.d_A_DOT; //only in CNAV;
-    rtklib_sat.ndot=gps_cnav_eph.d_DELTA_DOT_N; //only in CNAV;
-
-    rtklib_sat.week=adjgpsweek(gps_cnav_eph.i_GPS_week); /* week of tow */
-    rtklib_sat.cic=gps_cnav_eph.d_Cic;
-    rtklib_sat.cis=gps_cnav_eph.d_Cis;
-    rtklib_sat.cuc=gps_cnav_eph.d_Cuc;
-    rtklib_sat.cus=gps_cnav_eph.d_Cus;
-    rtklib_sat.crc=gps_cnav_eph.d_Crc;
-    rtklib_sat.crs=gps_cnav_eph.d_Crs;
-    rtklib_sat.f0=gps_cnav_eph.d_A_f0;
-    rtklib_sat.f1=gps_cnav_eph.d_A_f1;
-    rtklib_sat.f2=gps_cnav_eph.d_A_f2;
-    rtklib_sat.tgd[0]=gps_cnav_eph.d_TGD;
-    rtklib_sat.tgd[1]=0;
-    rtklib_sat.tgd[2]=0;
-    rtklib_sat.tgd[3]=0;
-    rtklib_sat.toes=gps_cnav_eph.d_Toe1;
-    rtklib_sat.toc=gpst2time(rtklib_sat.week,gps_cnav_eph.d_Toc);
-    rtklib_sat.ttr=gpst2time(rtklib_sat.week,gps_cnav_eph.d_TOW);
-
-    /* adjustment for week handover */
-    double tow, toc;
-    tow=time2gpst(rtklib_sat.ttr,&rtklib_sat.week);
-    toc=time2gpst(rtklib_sat.toc,NULL);
-    if      (rtklib_sat.toes<tow-302400.0) {rtklib_sat.week++; tow-=604800.0;}
-    else if (rtklib_sat.toes>tow+302400.0) {rtklib_sat.week--; tow+=604800.0;}
-    rtklib_sat.toe=gpst2time(rtklib_sat.week,rtklib_sat.toes);
-    rtklib_sat.toc=gpst2time(rtklib_sat.week,toc);
-    rtklib_sat.ttr=gpst2time(rtklib_sat.week,tow);
-=======
     double d_OMEGA_DOT = OMEGA_DOT_REF * GPS_L2_PI + gps_cnav_eph.d_DELTA_OMEGA_DOT;
     rtklib_sat.OMGd = d_OMEGA_DOT;
     rtklib_sat.omg = gps_cnav_eph.d_OMEGA;
@@ -338,8 +211,6 @@
     rtklib_sat.toe = gpst2time(rtklib_sat.week, rtklib_sat.toes);
     rtklib_sat.toc = gpst2time(rtklib_sat.week, toc);
     rtklib_sat.ttr = gpst2time(rtklib_sat.week, tow);
->>>>>>> 619c9f1f
 
     return rtklib_sat;
-
 }