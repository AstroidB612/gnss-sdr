--- conflicted
+++ resolved
@@ -116,11 +116,7 @@
 eph_t eph_to_rtklib(const Galileo_Ephemeris& gal_eph)
 {
     eph_t rtklib_sat = {0, 0, 0, 0, 0, 0, 0, 0, {0, 0}, {0, 0}, {0, 0}, 0.0, 0.0, 0.0, 0.0, 0.0,
-<<<<<<< HEAD
         0.0, 0.0, 0.0, 0.0, 0.0, 0.0, 0.0, 0.0, 0.0, 0.0, 0.0, 0.0, 0.0, 0.0, 0.0, {}, {}, 0.0, 0.0 };
-=======
-        0.0, 0.0, 0.0, 0.0, 0.0, 0.0, 0.0, 0.0, 0.0, 0.0, 0.0, 0.0, 0.0, 0.0, 0.0, {}, 0.0, 0.0};
->>>>>>> 07b25ebb
     //Galileo is the third satellite system for RTKLIB, so, add the required offset to discriminate Galileo ephemeris
     rtklib_sat.sat = gal_eph.i_satellite_PRN + NSATGPS + NSATGLO;
     rtklib_sat.A = gal_eph.A_1 * gal_eph.A_1;
@@ -178,11 +174,7 @@
 eph_t eph_to_rtklib(const Gps_Ephemeris& gps_eph)
 {
     eph_t rtklib_sat = {0, 0, 0, 0, 0, 0, 0, 0, {0, 0}, {0, 0}, {0, 0}, 0.0, 0.0, 0.0, 0.0, 0.0,
-<<<<<<< HEAD
         0.0, 0.0, 0.0, 0.0, 0.0, 0.0, 0.0, 0.0, 0.0, 0.0, 0.0, 0.0, 0.0, 0.0, 0.0, {}, {}, 0.0, 0.0 };
-=======
-        0.0, 0.0, 0.0, 0.0, 0.0, 0.0, 0.0, 0.0, 0.0, 0.0, 0.0, 0.0, 0.0, 0.0, 0.0, {}, 0.0, 0.0};
->>>>>>> 07b25ebb
     rtklib_sat.sat = gps_eph.i_satellite_PRN;
     rtklib_sat.A = gps_eph.d_sqrt_A * gps_eph.d_sqrt_A;
     rtklib_sat.M0 = gps_eph.d_M_0;
@@ -239,11 +231,7 @@
 eph_t eph_to_rtklib(const Gps_CNAV_Ephemeris& gps_cnav_eph)
 {
     eph_t rtklib_sat = {0, 0, 0, 0, 0, 0, 0, 0, {0, 0}, {0, 0}, {0, 0}, 0.0, 0.0, 0.0, 0.0, 0.0,
-<<<<<<< HEAD
         0.0, 0.0, 0.0, 0.0, 0.0, 0.0, 0.0, 0.0, 0.0, 0.0, 0.0, 0.0, 0.0, 0.0, 0.0, {}, {}, 0.0, 0.0 };
-=======
-        0.0, 0.0, 0.0, 0.0, 0.0, 0.0, 0.0, 0.0, 0.0, 0.0, 0.0, 0.0, 0.0, 0.0, 0.0, {}, 0.0, 0.0};
->>>>>>> 07b25ebb
     rtklib_sat.sat = gps_cnav_eph.i_satellite_PRN;
     const double A_REF = 26559710.0;  // See IS-GPS-200H,  pp. 170
     rtklib_sat.A = A_REF + gps_cnav_eph.d_DELTA_A;
